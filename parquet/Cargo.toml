# Licensed to the Apache Software Foundation (ASF) under one
# or more contributor license agreements.  See the NOTICE file
# distributed with this work for additional information
# regarding copyright ownership.  The ASF licenses this file
# to you under the Apache License, Version 2.0 (the
# "License"); you may not use this file except in compliance
# with the License.  You may obtain a copy of the License at
#
#   http://www.apache.org/licenses/LICENSE-2.0
#
# Unless required by applicable law or agreed to in writing,
# software distributed under the License is distributed on an
# "AS IS" BASIS, WITHOUT WARRANTIES OR CONDITIONS OF ANY
# KIND, either express or implied.  See the License for the
# specific language governing permissions and limitations
# under the License.

[package]
name = "parquet"
version = { workspace = true }
license = { workspace = true }
description = "Apache Parquet implementation in Rust"
homepage = { workspace = true }
repository = { workspace = true }
authors = { workspace = true }
keywords = ["arrow", "parquet", "hadoop"]
readme = "README.md"
edition = { workspace = true }
rust-version = { workspace = true }

[target.'cfg(target_arch = "wasm32")'.dependencies]
ahash = { version = "0.8", default-features = false, features = ["compile-time-rng"] }
# See https://github.com/briansmith/ring/issues/918#issuecomment-2077788925
<<<<<<< HEAD
ring = { version = "0.17", features = ["wasm32_unknown_unknown_js"] }
=======
ring = { version = "0.17", default-features = false, features = ["wasm32_unknown_unknown_js", "std"], optional = true }
>>>>>>> d1ccf750

[target.'cfg(not(target_arch = "wasm32"))'.dependencies]
ahash = { version = "0.8", default-features = false, features = ["runtime-rng"] }

[dependencies]
arrow-array = { workspace = true, optional = true }
arrow-buffer = { workspace = true, optional = true }
arrow-cast = { workspace = true, optional = true }
arrow-csv = { workspace = true, optional = true }
arrow-data = { workspace = true, optional = true }
arrow-schema = { workspace = true, optional = true }
arrow-select = { workspace = true, optional = true }
arrow-ipc = { workspace = true, optional = true }
# Intentionally not a path dependency as object_store is released separately
object_store = { version = "0.11.0", default-features = false, optional = true }

bytes = { version = "1.1", default-features = false, features = ["std"] }
thrift = { version = "0.17", default-features = false }
snap = { version = "1.0", default-features = false, optional = true }
brotli = { version = "7.0", default-features = false, features = ["std"], optional = true }
flate2 = { version = "1.0", default-features = false, features = ["rust_backend"], optional = true }
lz4_flex = { version = "0.11", default-features = false, features = ["std", "frame"], optional = true }
zstd = { version = "0.13", optional = true, default-features = false }
chrono = { workspace = true }
num = { version = "0.4", default-features = false }
num-bigint = { version = "0.4", default-features = false }
base64 = { version = "0.22", default-features = false, features = ["std", ], optional = true }
clap = { version = "4.1", default-features = false, features = ["std", "derive", "env", "help", "error-context", "usage"], optional = true }
serde = { version = "1.0", default-features = false, features = ["derive"], optional = true }
serde_json = { version = "1.0", default-features = false, features = ["std"], optional = true }
seq-macro = { version = "0.3", default-features = false }
futures = { version = "0.3", default-features = false, features = ["std"], optional = true }
tokio = { version = "1.0", optional = true, default-features = false, features = ["macros", "rt", "io-util"] }
hashbrown = { version = "0.15", default-features = false }
twox-hash = { version = "1.6", default-features = false }
paste = { version = "1.0" }
half = { version = "2.1", default-features = false, features = ["num-traits"] }
sysinfo = { version = "0.33.0", optional = true, default-features = false, features = ["system"] }
crc32fast = { version = "1.4.2", optional = true, default-features = false }
simdutf8 = { version = "0.1.5", optional = true, default-features = false }
ring = { version = "0.17", default-features = false, features = ["std"], optional = true }

[dev-dependencies]
base64 = { version = "0.22", default-features = false, features = ["std"] }
criterion = { version = "0.5", default-features = false }
snap = { version = "1.0", default-features = false }
tempfile = { version = "3.0", default-features = false }
brotli = { version = "7.0", default-features = false, features = ["std"] }
flate2 = { version = "1.0", default-features = false, features = ["rust_backend"] }
lz4_flex = { version = "0.11", default-features = false, features = ["std", "frame"] }
zstd = { version = "0.13", default-features = false }
serde_json = { version = "1.0", features = ["std"], default-features = false }
arrow = { workspace = true, features = ["ipc", "test_utils", "prettyprint", "json"] }
tokio = { version = "1.0", default-features = false, features = ["macros", "rt-multi-thread", "io-util", "fs"] }
rand = { version = "0.8", default-features = false, features = ["std", "std_rng"] }
object_store = { version = "0.11.0", default-features = false, features = ["azure"] }

# TODO: temporary to fix parquet wasm build
# upstream issue: https://github.com/gyscos/zstd-rs/issues/269
[target.'cfg(target_family = "wasm")'.dependencies]
zstd-sys = { version = ">=2.0.0, <2.0.14", optional = true, default-features = false }

[target.'cfg(target_family = "wasm")'.dev-dependencies]
zstd-sys = { version = ">=2.0.0, <2.0.14", default-features = false }

[package.metadata.docs.rs]
all-features = true

[features]
default = ["arrow", "snap", "brotli", "flate2", "lz4", "zstd", "base64", "simdutf8", "encryption"]
# Enable lz4
lz4 = ["lz4_flex"]
# Enable arrow reader/writer APIs
arrow = ["base64", "arrow-array", "arrow-buffer", "arrow-cast", "arrow-data", "arrow-schema", "arrow-select", "arrow-ipc"]
# Enable support for arrow canonical extension types
arrow_canonical_extension_types = ["arrow-schema?/canonical_extension_types"]
# Enable CLI tools
cli = ["json", "base64", "clap", "arrow-csv", "serde"]
# Enable JSON APIs
json = ["serde_json", "base64"]
# Enable internal testing APIs
test_common = ["arrow/test_utils"]
# Experimental, unstable functionality primarily used for testing
experimental = []
# Enable async APIs
async = ["futures", "tokio"]
# Enable object_store integration
object_store = ["dep:object_store", "async"]
# Group Zstd dependencies
zstd = ["dep:zstd", "zstd-sys"]
# Display memory in example/write_parquet.rs
sysinfo = ["dep:sysinfo"]
# Verify 32-bit CRC checksum when decoding parquet pages
crc = ["dep:crc32fast"]
# Enable SIMD UTF-8 validation
simdutf8 = ["dep:simdutf8"]
# Enable Parquet modular encryption support
encryption = ["dep:ring"]


[[example]]
name = "external_metadata"
required-features = ["arrow", "async"]
path = "./examples/external_metadata.rs"

[[example]]
name = "read_parquet"
required-features = ["arrow"]
path = "./examples/read_parquet.rs"

[[example]]
name = "write_parquet"
required-features = ["cli", "sysinfo"]
path = "./examples/write_parquet.rs"

[[example]]
name = "async_read_parquet"
required-features = ["arrow", "async"]
path = "./examples/async_read_parquet.rs"

[[example]]
name = "read_with_rowgroup"
required-features = ["arrow", "async"]
path = "./examples/read_with_rowgroup.rs"

[[test]]
name = "arrow_writer_layout"
required-features = ["arrow"]

[[test]]
name = "arrow_reader"
required-features = ["arrow"]
path = "./tests/arrow_reader/mod.rs"

[[bin]]
name = "parquet-read"
required-features = ["cli"]

[[bin]]
name = "parquet-rewrite"
required-features = ["arrow", "cli"]

[[bin]]
name = "parquet-schema"
required-features = ["cli"]

[[bin]]
name = "parquet-rowcount"
required-features = ["cli"]

[[bin]]
name = "parquet-concat"
required-features = ["cli"]

[[bin]]
name = "parquet-fromcsv"
required-features = ["arrow", "cli", "snap", "brotli", "flate2", "lz4", "zstd"]

[[bin]]
name = "parquet-show-bloom-filter"
required-features = ["cli"]

[[bin]]
name = "parquet-layout"
required-features = ["cli"]

[[bin]]
name = "parquet-index"
required-features = ["cli"]

[[bench]]
name = "arrow_writer"
required-features = ["arrow"]
harness = false

[[bench]]
name = "arrow_reader"
required-features = ["arrow", "test_common", "experimental"]
harness = false

[[bench]]
name = "arrow_statistics"
required-features = ["arrow"]
harness = false


[[bench]]
name = "compression"
required-features = ["experimental", "default"]
harness = false

[[bench]]
name = "encoding"
required-features = ["experimental", "default"]
harness = false

[[bench]]
name = "metadata"
harness = false

[[bench]]
name = "row_selector"
harness = false
required-features = ["arrow"]

[lib]
bench = false<|MERGE_RESOLUTION|>--- conflicted
+++ resolved
@@ -31,11 +31,7 @@
 [target.'cfg(target_arch = "wasm32")'.dependencies]
 ahash = { version = "0.8", default-features = false, features = ["compile-time-rng"] }
 # See https://github.com/briansmith/ring/issues/918#issuecomment-2077788925
-<<<<<<< HEAD
-ring = { version = "0.17", features = ["wasm32_unknown_unknown_js"] }
-=======
 ring = { version = "0.17", default-features = false, features = ["wasm32_unknown_unknown_js", "std"], optional = true }
->>>>>>> d1ccf750
 
 [target.'cfg(not(target_arch = "wasm32"))'.dependencies]
 ahash = { version = "0.8", default-features = false, features = ["runtime-rng"] }
