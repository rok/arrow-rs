--- conflicted
+++ resolved
@@ -35,16 +35,12 @@
     let mut file = File::open(&path).await.unwrap();
 
     // The metadata could be cached in other places, this example only shows how to read
-<<<<<<< HEAD
-    let metadata = file.get_metadata(None).await?;
-=======
     let metadata = file
         .get_metadata(
             #[cfg(feature = "encryption")]
             None,
         )
         .await?;
->>>>>>> d3df0abd
 
     for rg in metadata.row_groups() {
         let mut rowgroup = InMemoryRowGroup::create(rg.clone(), ProjectionMask::all());
