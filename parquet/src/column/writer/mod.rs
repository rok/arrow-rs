--- conflicted
+++ resolved
@@ -3526,10 +3526,6 @@
                 .set_data_page_row_count_limit(rows_per_batch)
                 .build(),
         );
-<<<<<<< HEAD
-        let mut _writer = SerializedFileWriter::new(&file, schema, props).unwrap();
-        todo!()
-=======
         let mut writer = SerializedFileWriter::new(&file, schema, props).unwrap();
         for _ in 0..num_row_groups {
             let mut row_group_writer = writer.next_row_group().unwrap();
@@ -3591,7 +3587,6 @@
         }
 
         assert_eq!(row_count, file_metadata.num_rows() as usize);
->>>>>>> 44559b04
     }
 
     #[test]
