--- conflicted
+++ resolved
@@ -142,11 +142,7 @@
 pub mod bloom_filter;
 
 #[cfg(feature = "encryption")]
-<<<<<<< HEAD
-experimental!(pub mod encryption);
-=======
 experimental!(mod encryption);
->>>>>>> d3df0abd
 
 pub mod file;
 pub mod record;
