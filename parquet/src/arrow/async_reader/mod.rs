--- conflicted
+++ resolved
@@ -68,10 +68,7 @@
 mod store;
 
 use crate::arrow::schema::ParquetField;
-<<<<<<< HEAD
-=======
 #[cfg(feature = "encryption")]
->>>>>>> d3df0abd
 use crate::encryption::decryption::CryptoContext;
 #[cfg(feature = "object_store")]
 pub use store::*;
@@ -111,10 +108,6 @@
     /// Provides asynchronous access to the [`ParquetMetaData`] of a parquet file,
     /// allowing fine-grained control over how metadata is sourced, in particular allowing
     /// for caching, pre-fetching, catalog metadata, etc...
-<<<<<<< HEAD
-    /// If data is encrypted, the [`FileDecryptionProperties`] should be provided.
-=======
->>>>>>> d3df0abd
     fn get_metadata<'a>(
         &'a mut self,
         #[cfg(feature = "encryption")] file_decryption_properties: Option<
@@ -184,23 +177,11 @@
             let mut buf = Vec::with_capacity(metadata_len);
             self.take(metadata_len as _).read_to_end(&mut buf).await?;
 
-<<<<<<< HEAD
-            #[cfg(feature = "encryption")]
-            let fd = None;
-            // let fd = file_decryption_properties.cloned();
-
-            Ok(Arc::new(ParquetMetaDataReader::decode_metadata(
-                &buf,
-                footer.encrypted_footer(),
-                #[cfg(feature = "encryption")]
-                fd,
-=======
             Ok(Arc::new(ParquetMetaDataReader::decode_metadata(
                 &buf,
                 footer.is_encrypted_footer(),
                 #[cfg(feature = "encryption")]
                 file_decryption_properties,
->>>>>>> d3df0abd
             )?))
         }
         .boxed()
@@ -229,21 +210,9 @@
         let mut metadata = input
             .get_metadata(
                 #[cfg(feature = "encryption")]
-<<<<<<< HEAD
-                file_decryption_properties,
-            )
-            .await?;
-
-        #[cfg(feature = "encryption")]
-        let use_encryption = file_decryption_properties.is_some();
-
-        #[cfg(not(feature = "encryption"))]
-        let use_encryption = false;
-=======
                 options.file_decryption_properties.as_ref(),
             )
             .await?;
->>>>>>> d3df0abd
 
         if options.page_index
             && metadata.column_index().is_none()
@@ -252,15 +221,10 @@
             let m = Arc::try_unwrap(metadata).unwrap_or_else(|e| e.as_ref().clone());
             let mut reader = ParquetMetaDataReader::new_with_metadata(m).with_page_indexes(true);
 
-<<<<<<< HEAD
-            if use_encryption {
-                reader = reader.with_decryption_properties(file_decryption_properties);
-=======
             #[cfg(feature = "encryption")]
             {
                 reader =
                     reader.with_decryption_properties(options.file_decryption_properties.as_ref());
->>>>>>> d3df0abd
             }
 
             reader.load_page_index(input).await?;
@@ -281,12 +245,7 @@
 ///
 /// This builder  handles reading the parquet file metadata, allowing consumers
 /// to use this information to select what specific columns, row groups, etc...
-<<<<<<< HEAD
-/// they wish to be read by the resulting stream. If footer or columns are encrypted
-/// [`FileDecryptionProperties`] should be provided.
-=======
 /// they wish to be read by the resulting stream.
->>>>>>> d3df0abd
 ///
 /// See examples on [`ParquetRecordBatchStreamBuilder::new`]
 ///
@@ -434,29 +393,10 @@
         .await
     }
 
-<<<<<<< HEAD
-    /// Create a new [`ParquetRecordBatchStreamBuilder`] with the provided async source,
-    /// [`ArrowReaderOptions`] and [`FileDecryptionProperties`] if the data is encrypted.
-    pub async fn new_with_options(
-        mut input: T,
-        options: ArrowReaderOptions,
-        #[cfg(feature = "encryption")] file_decryption_properties: Option<
-            &FileDecryptionProperties,
-        >,
-    ) -> Result<Self> {
-        let metadata = ArrowReaderMetadata::load_async(
-            &mut input,
-            options,
-            #[cfg(feature = "encryption")]
-            file_decryption_properties,
-        )
-        .await?;
-=======
     /// Create a new [`ParquetRecordBatchStreamBuilder`] with the provided async source
     /// and [`ArrowReaderOptions`].
     pub async fn new_with_options(mut input: T, options: ArrowReaderOptions) -> Result<Self> {
         let metadata = ArrowReaderMetadata::load_async(&mut input, options).await?;
->>>>>>> d3df0abd
         Ok(Self::new_with_metadata(input, metadata))
     }
 
@@ -681,11 +621,7 @@
             #[cfg(feature = "encryption")]
             row_group_ordinal: row_group_idx,
             #[cfg(feature = "encryption")]
-<<<<<<< HEAD
-            parquet_metadata: Some(self.metadata.clone()),
-=======
             parquet_metadata: self.metadata.clone(),
->>>>>>> d3df0abd
         };
 
         if let Some(filter) = self.filter.as_mut() {
@@ -974,11 +910,7 @@
     #[cfg(feature = "encryption")]
     row_group_ordinal: usize,
     #[cfg(feature = "encryption")]
-<<<<<<< HEAD
-    parquet_metadata: Option<Arc<ParquetMetaData>>,
-=======
     parquet_metadata: Arc<ParquetMetaData>,
->>>>>>> d3df0abd
 }
 
 impl InMemoryRowGroup<'_> {
@@ -1081,43 +1013,6 @@
 
     fn column_chunks(&self, i: usize) -> Result<Box<dyn PageIterator>> {
         #[cfg(feature = "encryption")]
-<<<<<<< HEAD
-        let crypto_context = if let Some(file_decryptor) = &self
-            .parquet_metadata
-            .clone()
-            .unwrap()
-            .file_decryptor()
-            .clone()
-        {
-            let column_name = &self
-                .parquet_metadata
-                .clone()
-                .unwrap()
-                .file_metadata()
-                .schema_descr()
-                .column(i);
-
-            if file_decryptor.is_column_encrypted(column_name.name().as_bytes()) {
-                let data_decryptor =
-                    file_decryptor.get_column_data_decryptor(column_name.name().as_bytes());
-                let metadata_decryptor =
-                    file_decryptor.get_column_metadata_decryptor(column_name.name().as_bytes());
-
-                let crypto_context = CryptoContext::new(
-                    self.row_group_ordinal,
-                    i,
-                    data_decryptor,
-                    metadata_decryptor,
-                    file_decryptor.file_aad().clone(),
-                );
-                Some(Arc::new(crypto_context))
-            } else {
-                None
-            }
-        } else {
-            None
-        };
-=======
         let crypto_context =
             if let Some(file_decryptor) = &self.parquet_metadata.clone().file_decryptor().clone() {
                 let column_name = &self
@@ -1147,7 +1042,6 @@
             } else {
                 None
             };
->>>>>>> d3df0abd
 
         match &self.column_chunks[i] {
             None => Err(ParquetError::General(format!(
@@ -2574,24 +2468,6 @@
         file: &mut File,
         decryption_properties: FileDecryptionProperties,
     ) {
-<<<<<<< HEAD
-        let decryption_properties = Some(decryption_properties);
-
-        let metadata = ArrowReaderMetadata::load_async(
-            file,
-            Default::default(),
-            decryption_properties.as_ref(),
-        )
-        .await
-        .unwrap();
-        let arrow_reader_metadata = ArrowReaderMetadata::load_async(
-            file,
-            Default::default(),
-            decryption_properties.as_ref(),
-        )
-        .await
-        .unwrap();
-=======
         let options =
             ArrowReaderOptions::new().with_file_decryption_properties(decryption_properties);
 
@@ -2601,7 +2477,6 @@
         let arrow_reader_metadata = ArrowReaderMetadata::load_async(file, options)
             .await
             .unwrap();
->>>>>>> d3df0abd
         let file_metadata = metadata.metadata.file_metadata();
 
         let record_reader = ParquetRecordBatchStreamBuilder::new_with_metadata(
@@ -2705,20 +2580,9 @@
         let path = format!("{testdata}/encrypt_columns_plaintext_footer.parquet.encrypted");
         let mut file = File::open(&path).await.unwrap();
 
-<<<<<<< HEAD
-        let metadata = ArrowReaderMetadata::load_async(
-            &mut file,
-            Default::default(),
-            #[cfg(feature = "encryption")]
-            None,
-        )
-        .await
-        .unwrap();
-=======
         let metadata = ArrowReaderMetadata::load_async(&mut file, Default::default())
             .await
             .unwrap();
->>>>>>> d3df0abd
         let file_metadata = metadata.metadata.file_metadata();
 
         assert_eq!(file_metadata.num_rows(), 50);
@@ -2822,19 +2686,9 @@
             .build()
             .unwrap();
 
-<<<<<<< HEAD
-        let decryption_properties = Some(decryption_properties);
-        let metadata = ArrowReaderMetadata::load_async(
-            &mut file,
-            Default::default(),
-            decryption_properties.as_ref(),
-        )
-        .await;
-=======
         let options =
             ArrowReaderOptions::new().with_file_decryption_properties(decryption_properties);
         let metadata = ArrowReaderMetadata::load_async(&mut file, options).await;
->>>>>>> d3df0abd
 
         match metadata {
             Err(ParquetError::NYI(s)) => {
