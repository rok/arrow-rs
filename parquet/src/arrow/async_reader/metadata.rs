// Licensed to the Apache Software Foundation (ASF) under one
// or more contributor license agreements.  See the NOTICE file
// distributed with this work for additional information
// regarding copyright ownership.  The ASF licenses this file
// to you under the Apache License, Version 2.0 (the
// "License"); you may not use this file except in compliance
// with the License.  You may obtain a copy of the License at
//
//   http://www.apache.org/licenses/LICENSE-2.0
//
// Unless required by applicable law or agreed to in writing,
// software distributed under the License is distributed on an
// "AS IS" BASIS, WITHOUT WARRANTIES OR CONDITIONS OF ANY
// KIND, either express or implied.  See the License for the
// specific language governing permissions and limitations
// under the License.

use crate::arrow::async_reader::AsyncFileReader;
use crate::errors::{ParquetError, Result};
use crate::file::metadata::{ParquetMetaData, ParquetMetaDataReader};
use crate::file::page_index::index::Index;
use crate::file::page_index::index_reader::{acc_range, decode_column_index, decode_offset_index};
use crate::file::FOOTER_SIZE;
use bytes::Bytes;
use futures::future::BoxFuture;
use futures::FutureExt;
use std::future::Future;
use std::ops::Range;

/// A data source that can be used with [`MetadataLoader`] to load [`ParquetMetaData`]
///
/// Note that implementation is provided for [`AsyncFileReader`].
///
/// # Example `MetadataFetch` for a custom async data source
///
/// ```rust
/// # use parquet::errors::Result;
/// # use parquet::arrow::async_reader::MetadataFetch;
/// # use bytes::Bytes;
/// # use std::ops::Range;
/// # use std::io::SeekFrom;
/// # use futures::future::BoxFuture;
/// # use futures::FutureExt;
/// # use tokio::io::{AsyncReadExt, AsyncSeekExt};
/// // Adapter that implements the API for reading bytes from an async source (in
/// // this case a tokio::fs::File)
/// struct TokioFileMetadata {
///     file: tokio::fs::File,
/// }
/// impl MetadataFetch for TokioFileMetadata {
///     fn fetch(&mut self, range: Range<usize>) -> BoxFuture<'_, Result<Bytes>> {
///         // return a future that fetches data in range
///         async move {
///             let mut buf = vec![0; range.len()]; // target buffer
///             // seek to the start of the range and read the data
///             self.file.seek(SeekFrom::Start(range.start as u64)).await?;
///             self.file.read_exact(&mut buf).await?;
///             Ok(Bytes::from(buf)) // convert to Bytes
///         }
///             .boxed() // turn into BoxedFuture, using FutureExt::boxed
///     }
/// }
///```
pub trait MetadataFetch {
    /// Return a future that fetches the specified range of bytes asynchronously
    ///
    /// Note the returned type is a boxed future, often created by
    /// [FutureExt::boxed]. See the trait documentation for an example
    fn fetch(&mut self, range: Range<usize>) -> BoxFuture<'_, Result<Bytes>>;
}

impl<T: AsyncFileReader> MetadataFetch for &mut T {
    fn fetch(&mut self, range: Range<usize>) -> BoxFuture<'_, Result<Bytes>> {
        self.get_bytes(range)
    }
}

/// An asynchronous interface to load [`ParquetMetaData`] from an async source
pub struct MetadataLoader<F> {
    /// Function that fetches byte ranges asynchronously
    fetch: F,
    /// The in-progress metadata
    metadata: ParquetMetaData,
    /// The offset and bytes of remaining unparsed data
    remainder: Option<(usize, Bytes)>,
}

impl<F: MetadataFetch> MetadataLoader<F> {
    /// Create a new [`MetadataLoader`] by reading the footer information
    ///
    /// See [`fetch_parquet_metadata`] for the meaning of the individual parameters
    #[deprecated(since = "53.1.0", note = "Use ParquetMetaDataReader")]
    pub async fn load(mut fetch: F, file_size: usize, prefetch: Option<usize>) -> Result<Self> {
        if file_size < FOOTER_SIZE {
            return Err(ParquetError::EOF(format!(
                "file size of {file_size} is less than footer"
            )));
        }

        // If a size hint is provided, read more than the minimum size
        // to try and avoid a second fetch.
        let footer_start = if let Some(size_hint) = prefetch {
            // check for hint smaller than footer
            let size_hint = std::cmp::max(size_hint, FOOTER_SIZE);
            file_size.saturating_sub(size_hint)
        } else {
            file_size - FOOTER_SIZE
        };

        let suffix = fetch.fetch(footer_start..file_size).await?;
        let suffix_len = suffix.len();

        let mut footer = [0; FOOTER_SIZE];
        footer.copy_from_slice(&suffix[suffix_len - FOOTER_SIZE..suffix_len]);

        let footer = ParquetMetaDataReader::decode_footer_tail(&footer)?;
        let length = footer.metadata_length();

        if file_size < length + FOOTER_SIZE {
            return Err(ParquetError::EOF(format!(
                "file size of {} is less than footer + metadata {}",
                file_size,
                length + FOOTER_SIZE
            )));
        }

        // Did not fetch the entire file metadata in the initial read, need to make a second request
        let (metadata, remainder) = if length > suffix_len - FOOTER_SIZE {
            let metadata_start = file_size - length - FOOTER_SIZE;
            let meta = fetch.fetch(metadata_start..file_size - FOOTER_SIZE).await?;
            (
                ParquetMetaDataReader::decode_metadata(
                    &meta,
<<<<<<< HEAD
                    footer.encrypted_footer(),
=======
                    footer.is_encrypted_footer(),
>>>>>>> d3df0abd
                    #[cfg(feature = "encryption")]
                    None,
                )?,
                None,
            )
        } else {
            let metadata_start = file_size - length - FOOTER_SIZE - footer_start;

            let slice = &suffix[metadata_start..suffix_len - FOOTER_SIZE];
            (
                ParquetMetaDataReader::decode_metadata(
                    slice,
<<<<<<< HEAD
                    footer.encrypted_footer(),
=======
                    footer.is_encrypted_footer(),
>>>>>>> d3df0abd
                    #[cfg(feature = "encryption")]
                    None,
                )?,
                Some((footer_start, suffix.slice(..metadata_start))),
            )
        };

        Ok(Self {
            fetch,
            metadata,
            remainder,
        })
    }

    /// Create a new [`MetadataLoader`] from an existing [`ParquetMetaData`]
    #[deprecated(since = "53.1.0", note = "Use ParquetMetaDataReader")]
    pub fn new(fetch: F, metadata: ParquetMetaData) -> Self {
        Self {
            fetch,
            metadata,
            remainder: None,
        }
    }

    /// Loads the page index, if any
    ///
    /// * `column_index`: if true will load column index
    /// * `offset_index`: if true will load offset index
    #[deprecated(since = "53.1.0", note = "Use ParquetMetaDataReader")]
    pub async fn load_page_index(&mut self, column_index: bool, offset_index: bool) -> Result<()> {
        if !column_index && !offset_index {
            return Ok(());
        }

        let mut range = None;
        for c in self.metadata.row_groups().iter().flat_map(|r| r.columns()) {
            range = acc_range(range, c.column_index_range());
            range = acc_range(range, c.offset_index_range());
        }
        let range = match range {
            None => return Ok(()),
            Some(range) => range,
        };

        let data = match &self.remainder {
            Some((remainder_start, remainder)) if *remainder_start <= range.start => {
                let offset = range.start - *remainder_start;
                remainder.slice(offset..range.end - *remainder_start + offset)
            }
            // Note: this will potentially fetch data already in remainder, this keeps things simple
            _ => self.fetch.fetch(range.start..range.end).await?,
        };

        // Sanity check
        assert_eq!(data.len(), range.end - range.start);
        let offset = range.start;

        if column_index {
            let index = self
                .metadata
                .row_groups()
                .iter()
                .map(|x| {
                    x.columns()
                        .iter()
                        .map(|c| match c.column_index_range() {
                            Some(r) => decode_column_index(
                                &data[r.start - offset..r.end - offset],
                                c.column_type(),
                            ),
                            None => Ok(Index::NONE),
                        })
                        .collect::<Result<Vec<_>>>()
                })
                .collect::<Result<Vec<_>>>()?;

            self.metadata.set_column_index(Some(index));
        }

        if offset_index {
            let index = self
                .metadata
                .row_groups()
                .iter()
                .map(|x| {
                    x.columns()
                        .iter()
                        .map(|c| match c.offset_index_range() {
                            Some(r) => decode_offset_index(&data[r.start - offset..r.end - offset]),
                            None => Err(general_err!("missing offset index")),
                        })
                        .collect::<Result<Vec<_>>>()
                })
                .collect::<Result<Vec<_>>>()?;

            self.metadata.set_offset_index(Some(index));
        }

        Ok(())
    }

    /// Returns the finished [`ParquetMetaData`]
    pub fn finish(self) -> ParquetMetaData {
        self.metadata
    }
}

struct MetadataFetchFn<F>(F);

impl<F, Fut> MetadataFetch for MetadataFetchFn<F>
where
    F: FnMut(Range<usize>) -> Fut + Send,
    Fut: Future<Output = Result<Bytes>> + Send,
{
    fn fetch(&mut self, range: Range<usize>) -> BoxFuture<'_, Result<Bytes>> {
        async move { self.0(range).await }.boxed()
    }
}

/// Fetches parquet metadata
///
/// Parameters:
/// * fetch: an async function that can fetch byte ranges
/// * file_size: the total size of the parquet file
/// * footer_size_hint: footer prefetch size (see comments below)
///
/// The length of the parquet footer, which contains file metadata, is not
/// known up front. Therefore this function will first issue a request to read
/// the last 8 bytes to determine the footer's precise length, before
/// issuing a second request to fetch the metadata bytes
///
/// If `prefetch` is `Some`, this will read the specified number of bytes
/// in the first request, instead of 8, and only issue further requests
/// if additional bytes are needed. Providing a `prefetch` hint can therefore
/// significantly reduce the number of `fetch` requests, and consequently latency
#[deprecated(since = "53.1.0", note = "Use ParquetMetaDataReader")]
pub async fn fetch_parquet_metadata<F, Fut>(
    fetch: F,
    file_size: usize,
    prefetch: Option<usize>,
) -> Result<ParquetMetaData>
where
    F: FnMut(Range<usize>) -> Fut + Send,
    Fut: Future<Output = Result<Bytes>> + Send,
{
    let fetch = MetadataFetchFn(fetch);
    ParquetMetaDataReader::new()
        .with_prefetch_hint(prefetch)
        .load_and_finish(fetch, file_size)
        .await
}

// these tests are all replicated in parquet::file::metadata::reader
#[allow(deprecated)]
#[cfg(test)]
mod tests {
    use super::*;
    use crate::file::reader::{FileReader, Length, SerializedFileReader};
    use crate::util::test_common::file_util::get_test_file;
    use std::fs::File;
    use std::io::{Read, Seek, SeekFrom};
    use std::sync::atomic::{AtomicUsize, Ordering};

    fn read_range(file: &mut File, range: Range<usize>) -> Result<Bytes> {
        file.seek(SeekFrom::Start(range.start as _))?;
        let len = range.end - range.start;
        let mut buf = Vec::with_capacity(len);
        file.take(len as _).read_to_end(&mut buf)?;
        Ok(buf.into())
    }

    #[tokio::test]
    async fn test_simple() {
        let mut file = get_test_file("nulls.snappy.parquet");
        let len = file.len() as usize;

        let reader = SerializedFileReader::new(file.try_clone().unwrap()).unwrap();
        let expected = reader.metadata().file_metadata().schema();
        let fetch_count = AtomicUsize::new(0);

        let mut fetch = |range| {
            fetch_count.fetch_add(1, Ordering::SeqCst);
            futures::future::ready(read_range(&mut file, range))
        };

        let actual = fetch_parquet_metadata(&mut fetch, len, None).await.unwrap();
        assert_eq!(actual.file_metadata().schema(), expected);
        assert_eq!(fetch_count.load(Ordering::SeqCst), 2);

        // Metadata hint too small - below footer size
        fetch_count.store(0, Ordering::SeqCst);
        let actual = fetch_parquet_metadata(&mut fetch, len, Some(7))
            .await
            .unwrap();
        assert_eq!(actual.file_metadata().schema(), expected);
        assert_eq!(fetch_count.load(Ordering::SeqCst), 2);

        // Metadata hint too small
        fetch_count.store(0, Ordering::SeqCst);
        let actual = fetch_parquet_metadata(&mut fetch, len, Some(10))
            .await
            .unwrap();
        assert_eq!(actual.file_metadata().schema(), expected);
        assert_eq!(fetch_count.load(Ordering::SeqCst), 2);

        // Metadata hint too large
        fetch_count.store(0, Ordering::SeqCst);
        let actual = fetch_parquet_metadata(&mut fetch, len, Some(500))
            .await
            .unwrap();
        assert_eq!(actual.file_metadata().schema(), expected);
        assert_eq!(fetch_count.load(Ordering::SeqCst), 1);

        // Metadata hint exactly correct
        fetch_count.store(0, Ordering::SeqCst);
        let actual = fetch_parquet_metadata(&mut fetch, len, Some(428))
            .await
            .unwrap();
        assert_eq!(actual.file_metadata().schema(), expected);
        assert_eq!(fetch_count.load(Ordering::SeqCst), 1);

        let err = fetch_parquet_metadata(&mut fetch, 4, None)
            .await
            .unwrap_err()
            .to_string();
        assert_eq!(err, "EOF: file size of 4 is less than footer");

        let err = fetch_parquet_metadata(&mut fetch, 20, None)
            .await
            .unwrap_err()
            .to_string();
        assert_eq!(err, "Parquet error: Invalid Parquet file. Corrupt footer");
    }

    #[tokio::test]
    async fn test_page_index() {
        let mut file = get_test_file("alltypes_tiny_pages.parquet");
        let len = file.len() as usize;
        let fetch_count = AtomicUsize::new(0);
        let mut fetch = |range| {
            fetch_count.fetch_add(1, Ordering::SeqCst);
            futures::future::ready(read_range(&mut file, range))
        };

        let f = MetadataFetchFn(&mut fetch);
        let mut loader = MetadataLoader::load(f, len, None).await.unwrap();
        assert_eq!(fetch_count.load(Ordering::SeqCst), 2);
        loader.load_page_index(true, true).await.unwrap();
        assert_eq!(fetch_count.load(Ordering::SeqCst), 3);
        let metadata = loader.finish();
        assert!(metadata.offset_index().is_some() && metadata.column_index().is_some());

        // Prefetch just footer exactly
        fetch_count.store(0, Ordering::SeqCst);
        let f = MetadataFetchFn(&mut fetch);
        let mut loader = MetadataLoader::load(f, len, Some(1729)).await.unwrap();
        assert_eq!(fetch_count.load(Ordering::SeqCst), 1);
        loader.load_page_index(true, true).await.unwrap();
        assert_eq!(fetch_count.load(Ordering::SeqCst), 2);
        let metadata = loader.finish();
        assert!(metadata.offset_index().is_some() && metadata.column_index().is_some());

        // Prefetch more than footer but not enough
        fetch_count.store(0, Ordering::SeqCst);
        let f = MetadataFetchFn(&mut fetch);
        let mut loader = MetadataLoader::load(f, len, Some(130649)).await.unwrap();
        assert_eq!(fetch_count.load(Ordering::SeqCst), 1);
        loader.load_page_index(true, true).await.unwrap();
        assert_eq!(fetch_count.load(Ordering::SeqCst), 2);
        let metadata = loader.finish();
        assert!(metadata.offset_index().is_some() && metadata.column_index().is_some());

        // Prefetch exactly enough
        fetch_count.store(0, Ordering::SeqCst);
        let f = MetadataFetchFn(&mut fetch);
        let mut loader = MetadataLoader::load(f, len, Some(130650)).await.unwrap();
        assert_eq!(fetch_count.load(Ordering::SeqCst), 1);
        loader.load_page_index(true, true).await.unwrap();
        assert_eq!(fetch_count.load(Ordering::SeqCst), 1);
        let metadata = loader.finish();
        assert!(metadata.offset_index().is_some() && metadata.column_index().is_some());
    }
}<|MERGE_RESOLUTION|>--- conflicted
+++ resolved
@@ -131,11 +131,7 @@
             (
                 ParquetMetaDataReader::decode_metadata(
                     &meta,
-<<<<<<< HEAD
-                    footer.encrypted_footer(),
-=======
                     footer.is_encrypted_footer(),
->>>>>>> d3df0abd
                     #[cfg(feature = "encryption")]
                     None,
                 )?,
@@ -148,11 +144,7 @@
             (
                 ParquetMetaDataReader::decode_metadata(
                     slice,
-<<<<<<< HEAD
-                    footer.encrypted_footer(),
-=======
                     footer.is_encrypted_footer(),
->>>>>>> d3df0abd
                     #[cfg(feature = "encryption")]
                     None,
                 )?,
