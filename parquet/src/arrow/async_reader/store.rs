--- conflicted
+++ resolved
@@ -23,10 +23,7 @@
 use tokio::runtime::Handle;
 
 use crate::arrow::async_reader::AsyncFileReader;
-<<<<<<< HEAD
-=======
 #[cfg(feature = "encryption")]
->>>>>>> d3df0abd
 use crate::encryption::decryption::FileDecryptionProperties;
 use crate::errors::{ParquetError, Result};
 use crate::file::metadata::{ParquetMetaData, ParquetMetaDataReader};
@@ -180,7 +177,6 @@
             let metadata = ParquetMetaDataReader::new()
                 .with_column_indexes(self.preload_column_index)
                 .with_offset_indexes(self.preload_offset_index)
-<<<<<<< HEAD
                 .with_prefetch_hint(self.metadata_size_hint)
                 .load_and_finish(self, file_size)
                 .await?;
@@ -188,17 +184,11 @@
             let metadata = ParquetMetaDataReader::new()
                 .with_column_indexes(self.preload_column_index)
                 .with_offset_indexes(self.preload_offset_index)
-                .with_prefetch_hint(self.metadata_size_hint)
-                .with_decryption_properties(file_decryption_properties)
-                .load_and_finish(self, file_size)
-                .await?;
-=======
                 .with_prefetch_hint(self.metadata_size_hint);
             #[cfg(feature = "encryption")]
             let metadata = metadata.with_decryption_properties(file_decryption_properties);
 
             let metadata = metadata.load_and_finish(self, file_size).await?;
->>>>>>> d3df0abd
             Ok(Arc::new(metadata))
         })
     }
