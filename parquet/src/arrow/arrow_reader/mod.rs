--- conflicted
+++ resolved
@@ -2065,7 +2065,6 @@
         };
     }
 
-<<<<<<< HEAD
     #[cfg(feature = "encryption")]
     fn verify_encryption_test_file_read(
         file: File,
@@ -2146,8 +2145,6 @@
         Ok(())
     }
 
-=======
->>>>>>> 44559b04
     #[test]
     fn test_read_float32_float64_byte_stream_split() {
         let path = format!(
