// Licensed to the Apache Software Foundation (ASF) under one
// or more contributor license agreements.  See the NOTICE file
// distributed with this work for additional information
// regarding copyright ownership.  The ASF licenses this file
// to you under the Apache License, Version 2.0 (the
// "License"); you may not use this file except in compliance
// with the License.  You may obtain a copy of the License at
//
//   http://www.apache.org/licenses/LICENSE-2.0
//
// Unless required by applicable law or agreed to in writing,
// software distributed under the License is distributed on an
// "AS IS" BASIS, WITHOUT WARRANTIES OR CONDITIONS OF ANY
// KIND, either express or implied.  See the License for the
// specific language governing permissions and limitations
// under the License.

//! Contains reader which reads parquet data into arrow [`RecordBatch`]

use arrow_array::cast::AsArray;
use arrow_array::Array;
use arrow_array::{RecordBatch, RecordBatchReader};
use arrow_schema::{ArrowError, DataType as ArrowType, Schema, SchemaRef};
use arrow_select::filter::prep_null_mask_filter;
pub use filter::{ArrowPredicate, ArrowPredicateFn, RowFilter};
pub use selection::{RowSelection, RowSelector};
use std::collections::VecDeque;
use std::sync::Arc;

pub use crate::arrow::array_reader::RowGroups;
use crate::arrow::array_reader::{build_array_reader, ArrayReader};
use crate::arrow::schema::{parquet_to_arrow_schema_and_fields, ParquetField};
use crate::arrow::{parquet_to_arrow_field_levels, FieldLevels, ProjectionMask};
use crate::column::page::{PageIterator, PageReader};
#[cfg(feature = "encryption")]
use crate::encryption::decryption::{CryptoContext, FileDecryptionProperties};
use crate::errors::{ParquetError, Result};
use crate::file::metadata::{ParquetMetaData, ParquetMetaDataReader};
use crate::file::reader::{ChunkReader, SerializedPageReader};
use crate::schema::types::SchemaDescriptor;

mod filter;
mod selection;
pub mod statistics;

/// Builder for constructing parquet readers into arrow.
///
/// Most users should use one of the following specializations:
///
/// * synchronous API: [`ParquetRecordBatchReaderBuilder::try_new`]
/// * `async` API: [`ParquetRecordBatchStreamBuilder::new`]
///
/// [`ParquetRecordBatchStreamBuilder::new`]: crate::arrow::async_reader::ParquetRecordBatchStreamBuilder::new
pub struct ArrowReaderBuilder<T> {
    pub(crate) input: T,

    pub(crate) metadata: Arc<ParquetMetaData>,

    pub(crate) schema: SchemaRef,

    pub(crate) fields: Option<Arc<ParquetField>>,

    pub(crate) batch_size: usize,

    pub(crate) row_groups: Option<Vec<usize>>,

    pub(crate) projection: ProjectionMask,

    pub(crate) filter: Option<RowFilter>,

    pub(crate) selection: Option<RowSelection>,

    pub(crate) limit: Option<usize>,

    pub(crate) offset: Option<usize>,
}

impl<T> ArrowReaderBuilder<T> {
    pub(crate) fn new_builder(input: T, metadata: ArrowReaderMetadata) -> Self {
        Self {
            input,
            metadata: metadata.metadata,
            schema: metadata.schema,
            fields: metadata.fields,
            batch_size: 1024,
            row_groups: None,
            projection: ProjectionMask::all(),
            filter: None,
            selection: None,
            limit: None,
            offset: None,
        }
    }

    /// Returns a reference to the [`ParquetMetaData`] for this parquet file
    pub fn metadata(&self) -> &Arc<ParquetMetaData> {
        &self.metadata
    }

    /// Returns the parquet [`SchemaDescriptor`] for this parquet file
    pub fn parquet_schema(&self) -> &SchemaDescriptor {
        self.metadata.file_metadata().schema_descr()
    }

    /// Returns the arrow [`SchemaRef`] for this parquet file
    pub fn schema(&self) -> &SchemaRef {
        &self.schema
    }

    /// Set the size of [`RecordBatch`] to produce. Defaults to 1024
    /// If the batch_size more than the file row count, use the file row count.
    pub fn with_batch_size(self, batch_size: usize) -> Self {
        // Try to avoid allocate large buffer
        let batch_size = batch_size.min(self.metadata.file_metadata().num_rows() as usize);
        Self { batch_size, ..self }
    }

    /// Only read data from the provided row group indexes
    ///
    /// This is also called row group filtering
    pub fn with_row_groups(self, row_groups: Vec<usize>) -> Self {
        Self {
            row_groups: Some(row_groups),
            ..self
        }
    }

    /// Only read data from the provided column indexes
    pub fn with_projection(self, mask: ProjectionMask) -> Self {
        Self {
            projection: mask,
            ..self
        }
    }

    /// Provide a [`RowSelection`] to filter out rows, and avoid fetching their
    /// data into memory.
    ///
    /// This feature is used to restrict which rows are decoded within row
    /// groups, skipping ranges of rows that are not needed. Such selections
    /// could be determined by evaluating predicates against the parquet page
    /// [`Index`] or some other external information available to a query
    /// engine.
    ///
    /// # Notes
    ///
    /// Row group filtering (see [`Self::with_row_groups`]) is applied prior to
    /// applying the row selection, and therefore rows from skipped row groups
    /// should not be included in the [`RowSelection`] (see example below)
    ///
    /// It is recommended to enable writing the page index if using this
    /// functionality, to allow more efficient skipping over data pages. See
    /// [`ArrowReaderOptions::with_page_index`].
    ///
    /// # Example
    ///
    /// Given a parquet file with 4 row groups, and a row group filter of `[0,
    /// 2, 3]`, in order to scan rows 50-100 in row group 2 and rows 200-300 in
    /// row group 3:
    ///
    /// ```text
    ///   Row Group 0, 1000 rows (selected)
    ///   Row Group 1, 1000 rows (skipped)
    ///   Row Group 2, 1000 rows (selected, but want to only scan rows 50-100)
    ///   Row Group 3, 1000 rows (selected, but want to only scan rows 200-300)
    /// ```
    ///
    /// You could pass the following [`RowSelection`]:
    ///
    /// ```text
    ///  Select 1000    (scan all rows in row group 0)
    ///  Skip 50        (skip the first 50 rows in row group 2)
    ///  Select 50      (scan rows 50-100 in row group 2)
    ///  Skip 900       (skip the remaining rows in row group 2)
    ///  Skip 200       (skip the first 200 rows in row group 3)
    ///  Select 100     (scan rows 200-300 in row group 3)
    ///  Skip 700       (skip the remaining rows in row group 3)
    /// ```
    /// Note there is no entry for the (entirely) skipped row group 1.
    ///
    /// Note you can represent the same selection with fewer entries. Instead of
    ///
    /// ```text
    ///  Skip 900       (skip the remaining rows in row group 2)
    ///  Skip 200       (skip the first 200 rows in row group 3)
    /// ```
    ///
    /// you could use
    ///
    /// ```text
    /// Skip 1100      (skip the remaining 900 rows in row group 2 and the first 200 rows in row group 3)
    /// ```
    ///
    /// [`Index`]: crate::file::page_index::index::Index
    pub fn with_row_selection(self, selection: RowSelection) -> Self {
        Self {
            selection: Some(selection),
            ..self
        }
    }

    /// Provide a [`RowFilter`] to skip decoding rows
    ///
    /// Row filters are applied after row group selection and row selection
    ///
    /// It is recommended to enable reading the page index if using this functionality, to allow
    /// more efficient skipping over data pages. See [`ArrowReaderOptions::with_page_index`].
    pub fn with_row_filter(self, filter: RowFilter) -> Self {
        Self {
            filter: Some(filter),
            ..self
        }
    }

    /// Provide a limit to the number of rows to be read
    ///
    /// The limit will be applied after any [`Self::with_row_selection`] and [`Self::with_row_filter`]
    /// allowing it to limit the final set of rows decoded after any pushed down predicates
    ///
    /// It is recommended to enable reading the page index if using this functionality, to allow
    /// more efficient skipping over data pages. See [`ArrowReaderOptions::with_page_index`]
    pub fn with_limit(self, limit: usize) -> Self {
        Self {
            limit: Some(limit),
            ..self
        }
    }

    /// Provide an offset to skip over the given number of rows
    ///
    /// The offset will be applied after any [`Self::with_row_selection`] and [`Self::with_row_filter`]
    /// allowing it to skip rows after any pushed down predicates
    ///
    /// It is recommended to enable reading the page index if using this functionality, to allow
    /// more efficient skipping over data pages. See [`ArrowReaderOptions::with_page_index`]
    pub fn with_offset(self, offset: usize) -> Self {
        Self {
            offset: Some(offset),
            ..self
        }
    }
}

/// Options that control how metadata is read for a parquet file
///
/// See [`ArrowReaderBuilder`] for how to configure how the column data
/// is then read from the file, including projection and filter pushdown
#[derive(Debug, Clone, Default)]
pub struct ArrowReaderOptions {
    /// Should the reader strip any user defined metadata from the Arrow schema
    skip_arrow_metadata: bool,
    /// If provided used as the schema for the file, otherwise the schema is read from the file
    supplied_schema: Option<SchemaRef>,
    /// If true, attempt to read `OffsetIndex` and `ColumnIndex`
    pub(crate) page_index: bool,
    /// If encryption is enabled, the file decryption properties can be provided
    #[cfg(feature = "encryption")]
    pub(crate) file_decryption_properties: Option<FileDecryptionProperties>,
}

impl ArrowReaderOptions {
    /// Create a new [`ArrowReaderOptions`] with the default settings
    pub fn new() -> Self {
        Self::default()
    }

    /// Skip decoding the embedded arrow metadata (defaults to `false`)
    ///
    /// Parquet files generated by some writers may contain embedded arrow
    /// schema and metadata.
    /// This may not be correct or compatible with your system,
    /// for example: [ARROW-16184](https://issues.apache.org/jira/browse/ARROW-16184)
    pub fn with_skip_arrow_metadata(self, skip_arrow_metadata: bool) -> Self {
        Self {
            skip_arrow_metadata,
            ..self
        }
    }

    /// Provide a schema to use when reading the parquet file. If provided it
    /// takes precedence over the schema inferred from the file or the schema defined
    /// in the file's metadata. If the schema is not compatible with the file's
    /// schema an error will be returned when constructing the builder.
    ///
    /// This option is only required if you want to cast columns to a different type.
    /// For example, if you wanted to cast from an Int64 in the Parquet file to a Timestamp
    /// in the Arrow schema.
    ///
    /// The supplied schema must have the same number of columns as the parquet schema and
    /// the column names need to be the same.
    ///
    /// # Example
    /// ```
    /// use std::io::Bytes;
    /// use std::sync::Arc;
    /// use tempfile::tempfile;
    /// use arrow_array::{ArrayRef, Int32Array, RecordBatch};
    /// use arrow_schema::{DataType, Field, Schema, TimeUnit};
    /// use parquet::arrow::arrow_reader::{ArrowReaderOptions, ParquetRecordBatchReaderBuilder};
    /// use parquet::arrow::ArrowWriter;
    ///
    /// // Write data - schema is inferred from the data to be Int32
    /// let file = tempfile().unwrap();
    /// let batch = RecordBatch::try_from_iter(vec![
    ///     ("col_1", Arc::new(Int32Array::from(vec![1, 2, 3])) as ArrayRef),
    /// ]).unwrap();
    /// let mut writer = ArrowWriter::try_new(file.try_clone().unwrap(), batch.schema(), None).unwrap();
    /// writer.write(&batch).unwrap();
    /// writer.close().unwrap();
    ///
    /// // Read the file back.
    /// // Supply a schema that interprets the Int32 column as a Timestamp.
    /// let supplied_schema = Arc::new(Schema::new(vec![
    ///     Field::new("col_1", DataType::Timestamp(TimeUnit::Nanosecond, None), false)
    /// ]));
    /// let options = ArrowReaderOptions::new().with_schema(supplied_schema.clone());
    /// let mut builder = ParquetRecordBatchReaderBuilder::try_new_with_options(
    ///     file.try_clone().unwrap(),
    ///     options
    /// ).expect("Error if the schema is not compatible with the parquet file schema.");
    ///
    /// // Create the reader and read the data using the supplied schema.
    /// let mut reader = builder.build().unwrap();
    /// let _batch = reader.next().unwrap().unwrap();
    /// ```
    pub fn with_schema(self, schema: SchemaRef) -> Self {
        Self {
            supplied_schema: Some(schema),
            skip_arrow_metadata: true,
            ..self
        }
    }

    /// Enable reading [`PageIndex`], if present (defaults to `false`)
    ///
    /// The `PageIndex` can be used to push down predicates to the parquet scan,
    /// potentially eliminating unnecessary IO, by some query engines.
    ///
    /// If this is enabled, [`ParquetMetaData::column_index`] and
    /// [`ParquetMetaData::offset_index`] will be populated if the corresponding
    /// information is present in the file.
    ///
    /// [`PageIndex`]: https://github.com/apache/parquet-format/blob/master/PageIndex.md
    /// [`ParquetMetaData::column_index`]: crate::file::metadata::ParquetMetaData::column_index
    /// [`ParquetMetaData::offset_index`]: crate::file::metadata::ParquetMetaData::offset_index
    pub fn with_page_index(self, page_index: bool) -> Self {
        Self { page_index, ..self }
    }

    /// Provide the file decryption properties to use when reading encrypted parquet files.
    ///
    /// If encryption is enabled and the file is encrypted, the `file_decryption_properties` must be provided.
    #[cfg(feature = "encryption")]
    pub fn with_file_decryption_properties(
        self,
        file_decryption_properties: FileDecryptionProperties,
    ) -> Self {
        Self {
            file_decryption_properties: Some(file_decryption_properties),
            ..self
        }
    }
}

/// The metadata necessary to construct a [`ArrowReaderBuilder`]
///
/// Note this structure is cheaply clone-able as it consists of several arcs.
///
/// This structure allows
///
/// 1. Loading metadata for a file once and then using that same metadata to
///    construct multiple separate readers, for example, to distribute readers
///    across multiple threads
///
/// 2. Using a cached copy of the [`ParquetMetadata`] rather than reading it
///    from the file each time a reader is constructed.
///
/// [`ParquetMetadata`]: crate::file::metadata::ParquetMetaData
#[derive(Debug, Clone)]
pub struct ArrowReaderMetadata {
    /// The Parquet Metadata, if known aprior
    pub(crate) metadata: Arc<ParquetMetaData>,
    /// The Arrow Schema
    pub(crate) schema: SchemaRef,

    pub(crate) fields: Option<Arc<ParquetField>>,
}

impl ArrowReaderMetadata {
    /// Loads [`ArrowReaderMetadata`] from the provided [`ChunkReader`], if necessary
    ///
    /// See [`ParquetRecordBatchReaderBuilder::new_with_metadata`] for an
    /// example of how this can be used
    ///
    /// # Notes
    ///
    /// If `options` has [`ArrowReaderOptions::with_page_index`] true, but
    /// `Self::metadata` is missing the page index, this function will attempt
    /// to load the page index by making an object store request.
<<<<<<< HEAD
    ///
    /// If encryption is enabled and the file is encrypted, the
    /// `file_decryption_properties` must be provided.
    pub fn load<T: ChunkReader>(
        reader: &T,
        options: ArrowReaderOptions,
        #[cfg(feature = "encryption")] file_decryption_properties: Option<
            &FileDecryptionProperties,
        >,
    ) -> Result<Self> {
        let metadata = ParquetMetaDataReader::new().with_page_indexes(options.page_index);
        #[cfg(feature = "encryption")]
        let metadata = metadata
            .with_decryption_properties(file_decryption_properties)
=======
    pub fn load<T: ChunkReader>(reader: &T, options: ArrowReaderOptions) -> Result<Self> {
        let metadata = ParquetMetaDataReader::new().with_page_indexes(options.page_index);
        #[cfg(feature = "encryption")]
        let metadata = metadata
            .with_decryption_properties(options.file_decryption_properties.as_ref())
>>>>>>> d3df0abd
            .parse_and_finish(reader)?;
        #[cfg(not(feature = "encryption"))]
        let metadata = metadata.parse_and_finish(reader)?;
        Self::try_new(Arc::new(metadata), options)
    }

    /// Create a new [`ArrowReaderMetadata`]
    ///
    /// # Notes
    ///
    /// This function does not attempt to load the PageIndex if not present in the metadata.
    /// See [`Self::load`] for more details.
    pub fn try_new(metadata: Arc<ParquetMetaData>, options: ArrowReaderOptions) -> Result<Self> {
        match options.supplied_schema {
            Some(supplied_schema) => Self::with_supplied_schema(metadata, supplied_schema.clone()),
            None => {
                let kv_metadata = match options.skip_arrow_metadata {
                    true => None,
                    false => metadata.file_metadata().key_value_metadata(),
                };

                let (schema, fields) = parquet_to_arrow_schema_and_fields(
                    metadata.file_metadata().schema_descr(),
                    ProjectionMask::all(),
                    kv_metadata,
                )?;

                Ok(Self {
                    metadata,
                    schema: Arc::new(schema),
                    fields: fields.map(Arc::new),
                })
            }
        }
    }

    fn with_supplied_schema(
        metadata: Arc<ParquetMetaData>,
        supplied_schema: SchemaRef,
    ) -> Result<Self> {
        let parquet_schema = metadata.file_metadata().schema_descr();
        let field_levels = parquet_to_arrow_field_levels(
            parquet_schema,
            ProjectionMask::all(),
            Some(supplied_schema.fields()),
        )?;
        let fields = field_levels.fields;
        let inferred_len = fields.len();
        let supplied_len = supplied_schema.fields().len();
        // Ensure the supplied schema has the same number of columns as the parquet schema.
        // parquet_to_arrow_field_levels is expected to throw an error if the schemas have
        // different lengths, but we check here to be safe.
        if inferred_len != supplied_len {
            Err(arrow_err!(format!(
                "incompatible arrow schema, expected {} columns received {}",
                inferred_len, supplied_len
            )))
        } else {
            let diff_fields: Vec<_> = supplied_schema
                .fields()
                .iter()
                .zip(fields.iter())
                .filter_map(|(field1, field2)| {
                    if field1 != field2 {
                        Some(field1.name().clone())
                    } else {
                        None
                    }
                })
                .collect();

            if !diff_fields.is_empty() {
                Err(ParquetError::ArrowError(format!(
                    "incompatible arrow schema, the following fields could not be cast: [{}]",
                    diff_fields.join(", ")
                )))
            } else {
                Ok(Self {
                    metadata,
                    schema: supplied_schema,
                    fields: field_levels.levels.map(Arc::new),
                })
            }
        }
    }

    /// Returns a reference to the [`ParquetMetaData`] for this parquet file
    pub fn metadata(&self) -> &Arc<ParquetMetaData> {
        &self.metadata
    }

    /// Returns the parquet [`SchemaDescriptor`] for this parquet file
    pub fn parquet_schema(&self) -> &SchemaDescriptor {
        self.metadata.file_metadata().schema_descr()
    }

    /// Returns the arrow [`SchemaRef`] for this parquet file
    pub fn schema(&self) -> &SchemaRef {
        &self.schema
    }
}

#[doc(hidden)]
/// A newtype used within [`ReaderOptionsBuilder`] to distinguish sync readers from async
pub struct SyncReader<T: ChunkReader>(T);

/// A synchronous builder used to construct [`ParquetRecordBatchReader`] for a file
///
/// For an async API see [`crate::arrow::async_reader::ParquetRecordBatchStreamBuilder`]
///
/// See [`ArrowReaderBuilder`] for additional member functions
pub type ParquetRecordBatchReaderBuilder<T> = ArrowReaderBuilder<SyncReader<T>>;

impl<T: ChunkReader + 'static> ParquetRecordBatchReaderBuilder<T> {
    /// Create a new [`ParquetRecordBatchReaderBuilder`]
    ///
    /// ```
    /// # use std::sync::Arc;
    /// # use bytes::Bytes;
    /// # use arrow_array::{Int32Array, RecordBatch};
    /// # use arrow_schema::{DataType, Field, Schema};
    /// # use parquet::arrow::arrow_reader::{ParquetRecordBatchReader, ParquetRecordBatchReaderBuilder};
    /// # use parquet::arrow::ArrowWriter;
    /// # let mut file: Vec<u8> = Vec::with_capacity(1024);
    /// # let schema = Arc::new(Schema::new(vec![Field::new("i32", DataType::Int32, false)]));
    /// # let mut writer = ArrowWriter::try_new(&mut file, schema.clone(), None).unwrap();
    /// # let batch = RecordBatch::try_new(schema, vec![Arc::new(Int32Array::from(vec![1, 2, 3]))]).unwrap();
    /// # writer.write(&batch).unwrap();
    /// # writer.close().unwrap();
    /// # let file = Bytes::from(file);
    /// #
    /// let mut builder = ParquetRecordBatchReaderBuilder::try_new(file).unwrap();
    ///
    /// // Inspect metadata
    /// assert_eq!(builder.metadata().num_row_groups(), 1);
    ///
    /// // Construct reader
    /// let mut reader: ParquetRecordBatchReader = builder.with_row_groups(vec![0]).build().unwrap();
    ///
    /// // Read data
    /// let _batch = reader.next().unwrap().unwrap();
    /// ```
    pub fn try_new(reader: T) -> Result<Self> {
        Self::try_new_with_options(reader, Default::default())
    }

    /// Create a new [`ParquetRecordBatchReaderBuilder`] with [`ArrowReaderOptions`]
    pub fn try_new_with_options(reader: T, options: ArrowReaderOptions) -> Result<Self> {
        let metadata = ArrowReaderMetadata::load(
            &reader,
            options,
            #[cfg(feature = "encryption")]
            None,
        )?;
        Ok(Self::new_with_metadata(reader, metadata))
    }

    /// Create a new [`ParquetRecordBatchReaderBuilder`] with [`ArrowReaderOptions`] and [`FileDecryptionProperties`]
    #[cfg(feature = "encryption")]
    pub fn try_new_with_decryption(
        reader: T,
        options: ArrowReaderOptions,
        file_decryption_properties: Option<&FileDecryptionProperties>,
    ) -> Result<Self> {
        let metadata = ArrowReaderMetadata::load(&reader, options, file_decryption_properties)?;
        Ok(Self::new_with_metadata(reader, metadata))
    }

    /// Create a [`ParquetRecordBatchReaderBuilder`] from the provided [`ArrowReaderMetadata`]
    ///
    /// This interface allows:
    ///
    /// 1. Loading metadata once and using it to create multiple builders with
    ///    potentially different settings or run on different threads
    ///
    /// 2. Using a cached copy of the metadata rather than re-reading it from the
    ///    file each time a reader is constructed.
    ///
    /// See the docs on [`ArrowReaderMetadata`] for more details
    ///
    /// # Example
    /// ```
    /// # use std::fs::metadata;
    /// # use std::sync::Arc;
    /// # use bytes::Bytes;
    /// # use arrow_array::{Int32Array, RecordBatch};
    /// # use arrow_schema::{DataType, Field, Schema};
    /// # use parquet::arrow::arrow_reader::{ArrowReaderMetadata, ParquetRecordBatchReader, ParquetRecordBatchReaderBuilder};
    /// # use parquet::arrow::ArrowWriter;
    /// #
    /// # let mut file: Vec<u8> = Vec::with_capacity(1024);
    /// # let schema = Arc::new(Schema::new(vec![Field::new("i32", DataType::Int32, false)]));
    /// # let mut writer = ArrowWriter::try_new(&mut file, schema.clone(), None).unwrap();
    /// # let batch = RecordBatch::try_new(schema, vec![Arc::new(Int32Array::from(vec![1, 2, 3]))]).unwrap();
    /// # writer.write(&batch).unwrap();
    /// # writer.close().unwrap();
    /// # let file = Bytes::from(file);
    /// #
    /// let metadata = ArrowReaderMetadata::load(&file, Default::default(), None).unwrap();
    /// let mut a = ParquetRecordBatchReaderBuilder::new_with_metadata(file.clone(), metadata.clone()).build().unwrap();
    /// let mut b = ParquetRecordBatchReaderBuilder::new_with_metadata(file, metadata).build().unwrap();
    ///
    /// // Should be able to read from both in parallel
    /// assert_eq!(a.next().unwrap().unwrap(), b.next().unwrap().unwrap());
    /// ```
    pub fn new_with_metadata(input: T, metadata: ArrowReaderMetadata) -> Self {
        Self::new_builder(SyncReader(input), metadata)
    }

    /// Build a [`ParquetRecordBatchReader`]
    ///
    /// Note: this will eagerly evaluate any `RowFilter` before returning
    pub fn build(self) -> Result<ParquetRecordBatchReader> {
        // Try to avoid allocate large buffer
        let batch_size = self
            .batch_size
            .min(self.metadata.file_metadata().num_rows() as usize);

        let row_groups = self
            .row_groups
            .unwrap_or_else(|| (0..self.metadata.num_row_groups()).collect());

        let reader = ReaderRowGroups {
            reader: Arc::new(self.input.0),
            metadata: self.metadata,
            row_groups,
        };

        let mut filter = self.filter;
        let mut selection = self.selection;

        if let Some(filter) = filter.as_mut() {
            for predicate in filter.predicates.iter_mut() {
                if !selects_any(selection.as_ref()) {
                    break;
                }

                let array_reader =
                    build_array_reader(self.fields.as_deref(), predicate.projection(), &reader)?;

                selection = Some(evaluate_predicate(
                    batch_size,
                    array_reader,
                    selection,
                    predicate.as_mut(),
                )?);
            }
        }

        let array_reader = build_array_reader(self.fields.as_deref(), &self.projection, &reader)?;

        // If selection is empty, truncate
        if !selects_any(selection.as_ref()) {
            selection = Some(RowSelection::from(vec![]));
        }

        Ok(ParquetRecordBatchReader::new(
            batch_size,
            array_reader,
            apply_range(selection, reader.num_rows(), self.offset, self.limit),
        ))
    }
}

struct ReaderRowGroups<T: ChunkReader> {
    reader: Arc<T>,

    metadata: Arc<ParquetMetaData>,
    /// Optional list of row group indices to scan
    row_groups: Vec<usize>,
}

impl<T: ChunkReader + 'static> RowGroups for ReaderRowGroups<T> {
    fn num_rows(&self) -> usize {
        let meta = self.metadata.row_groups();
        self.row_groups
            .iter()
            .map(|x| meta[*x].num_rows() as usize)
            .sum()
    }

    fn column_chunks(&self, i: usize) -> Result<Box<dyn PageIterator>> {
        Ok(Box::new(ReaderPageIterator {
            column_idx: i,
            reader: self.reader.clone(),
            metadata: self.metadata.clone(),
            row_groups: self.row_groups.clone().into_iter(),
        }))
    }
}

struct ReaderPageIterator<T: ChunkReader> {
    reader: Arc<T>,
    column_idx: usize,
    row_groups: std::vec::IntoIter<usize>,
    metadata: Arc<ParquetMetaData>,
}

impl<T: ChunkReader + 'static> Iterator for ReaderPageIterator<T> {
    type Item = Result<Box<dyn PageReader>>;

    fn next(&mut self) -> Option<Self::Item> {
        let rg_idx = self.row_groups.next()?;
        let rg = self.metadata.row_group(rg_idx);
        let meta = rg.column(self.column_idx);
        let offset_index = self.metadata.offset_index();
        // `offset_index` may not exist and `i[rg_idx]` will be empty.
        // To avoid `i[rg_idx][self.column_idx`] panic, we need to filter out empty `i[rg_idx]`.
        let page_locations = offset_index
            .filter(|i| !i[rg_idx].is_empty())
            .map(|i| i[rg_idx][self.column_idx].page_locations.clone());
        let total_rows = rg.num_rows() as usize;
        let reader = self.reader.clone();

        #[cfg(feature = "encryption")]
        let crypto_context = if let Some(file_decryptor) = self.metadata.file_decryptor() {
            let column_name = self
                .metadata
                .file_metadata()
                .schema_descr()
                .column(self.column_idx);

            if file_decryptor.is_column_encrypted(column_name.name().as_bytes()) {
                let data_decryptor =
                    file_decryptor.get_column_data_decryptor(column_name.name().as_bytes());
                let metadata_decryptor =
                    file_decryptor.get_column_metadata_decryptor(column_name.name().as_bytes());

                let crypto_context = CryptoContext::new(
                    rg_idx,
                    self.column_idx,
                    data_decryptor,
                    metadata_decryptor,
                    file_decryptor.file_aad().clone(),
                );
                Some(Arc::new(crypto_context))
            } else {
                None
            }
        } else {
            None
        };

        let ret = SerializedPageReader::new(
            reader,
            meta,
            total_rows,
            page_locations,
            #[cfg(feature = "encryption")]
            crypto_context,
        );
        Some(ret.map(|x| Box::new(x) as _))
    }
}

impl<T: ChunkReader + 'static> PageIterator for ReaderPageIterator<T> {}

/// An `Iterator<Item = ArrowResult<RecordBatch>>` that yields [`RecordBatch`]
/// read from a parquet data source
pub struct ParquetRecordBatchReader {
    batch_size: usize,
    array_reader: Box<dyn ArrayReader>,
    schema: SchemaRef,
    selection: Option<VecDeque<RowSelector>>,
}

impl Iterator for ParquetRecordBatchReader {
    type Item = Result<RecordBatch, ArrowError>;

    fn next(&mut self) -> Option<Self::Item> {
        let mut read_records = 0;
        match self.selection.as_mut() {
            Some(selection) => {
                while read_records < self.batch_size && !selection.is_empty() {
                    let front = selection.pop_front().unwrap();
                    if front.skip {
                        let skipped = match self.array_reader.skip_records(front.row_count) {
                            Ok(skipped) => skipped,
                            Err(e) => return Some(Err(e.into())),
                        };

                        if skipped != front.row_count {
                            return Some(Err(general_err!(
                                "failed to skip rows, expected {}, got {}",
                                front.row_count,
                                skipped
                            )
                            .into()));
                        }
                        continue;
                    }

                    //Currently, when RowSelectors with row_count = 0 are included then its interpreted as end of reader.
                    //Fix is to skip such entries. See https://github.com/apache/arrow-rs/issues/2669
                    if front.row_count == 0 {
                        continue;
                    }

                    // try to read record
                    let need_read = self.batch_size - read_records;
                    let to_read = match front.row_count.checked_sub(need_read) {
                        Some(remaining) if remaining != 0 => {
                            // if page row count less than batch_size we must set batch size to page row count.
                            // add check avoid dead loop
                            selection.push_front(RowSelector::select(remaining));
                            need_read
                        }
                        _ => front.row_count,
                    };
                    match self.array_reader.read_records(to_read) {
                        Ok(0) => break,
                        Ok(rec) => read_records += rec,
                        Err(error) => return Some(Err(error.into())),
                    }
                }
            }
            None => {
                if let Err(error) = self.array_reader.read_records(self.batch_size) {
                    return Some(Err(error.into()));
                }
            }
        };

        match self.array_reader.consume_batch() {
            Err(error) => Some(Err(error.into())),
            Ok(array) => {
                let struct_array = array.as_struct_opt().ok_or_else(|| {
                    ArrowError::ParquetError(
                        "Struct array reader should return struct array".to_string(),
                    )
                });

                match struct_array {
                    Err(err) => Some(Err(err)),
                    Ok(e) => (e.len() > 0).then(|| Ok(RecordBatch::from(e))),
                }
            }
        }
    }
}

impl RecordBatchReader for ParquetRecordBatchReader {
    /// Returns the projected [`SchemaRef`] for reading the parquet file.
    ///
    /// Note that the schema metadata will be stripped here. See
    /// [`ParquetRecordBatchReaderBuilder::schema`] if the metadata is desired.
    fn schema(&self) -> SchemaRef {
        self.schema.clone()
    }
}

impl ParquetRecordBatchReader {
    /// Create a new [`ParquetRecordBatchReader`] from the provided chunk reader
    ///
    /// See [`ParquetRecordBatchReaderBuilder`] for more options
    pub fn try_new<T: ChunkReader + 'static>(reader: T, batch_size: usize) -> Result<Self> {
        ParquetRecordBatchReaderBuilder::try_new(reader)?
            .with_batch_size(batch_size)
            .build()
    }

    /// Create a new [`ParquetRecordBatchReader`] from the provided chunk reader and [`FileDecryptionProperties`]
    ///
    /// Note: this is needed when the parquet file is encrypted
    #[cfg(feature = "encryption")]
    pub fn try_new_with_decryption<T: ChunkReader + 'static>(
        reader: T,
        batch_size: usize,
        file_decryption_properties: Option<&FileDecryptionProperties>,
    ) -> Result<Self> {
        ParquetRecordBatchReaderBuilder::try_new_with_decryption(
            reader,
            Default::default(),
            file_decryption_properties,
        )?
        .with_batch_size(batch_size)
        .build()
    }

    /// Create a new [`ParquetRecordBatchReader`] from the provided [`RowGroups`]
    ///
    /// Note: this is a low-level interface see [`ParquetRecordBatchReader::try_new`] for a
    /// higher-level interface for reading parquet data from a file
    pub fn try_new_with_row_groups(
        levels: &FieldLevels,
        row_groups: &dyn RowGroups,
        batch_size: usize,
        selection: Option<RowSelection>,
    ) -> Result<Self> {
        let array_reader =
            build_array_reader(levels.levels.as_ref(), &ProjectionMask::all(), row_groups)?;

        Ok(Self {
            batch_size,
            array_reader,
            schema: Arc::new(Schema::new(levels.fields.clone())),
            selection: selection.map(|s| s.trim().into()),
        })
    }

    /// Create a new [`ParquetRecordBatchReader`] that will read at most `batch_size` rows at
    /// a time from [`ArrayReader`] based on the configured `selection`. If `selection` is `None`
    /// all rows will be returned
    pub(crate) fn new(
        batch_size: usize,
        array_reader: Box<dyn ArrayReader>,
        selection: Option<RowSelection>,
    ) -> Self {
        let schema = match array_reader.get_data_type() {
            ArrowType::Struct(ref fields) => Schema::new(fields.clone()),
            _ => unreachable!("Struct array reader's data type is not struct!"),
        };

        Self {
            batch_size,
            array_reader,
            schema: Arc::new(schema),
            selection: selection.map(|s| s.trim().into()),
        }
    }
}

/// Returns `true` if `selection` is `None` or selects some rows
pub(crate) fn selects_any(selection: Option<&RowSelection>) -> bool {
    selection.map(|x| x.selects_any()).unwrap_or(true)
}

/// Applies an optional offset and limit to an optional [`RowSelection`]
pub(crate) fn apply_range(
    mut selection: Option<RowSelection>,
    row_count: usize,
    offset: Option<usize>,
    limit: Option<usize>,
) -> Option<RowSelection> {
    // If an offset is defined, apply it to the `selection`
    if let Some(offset) = offset {
        selection = Some(match row_count.checked_sub(offset) {
            None => RowSelection::from(vec![]),
            Some(remaining) => selection
                .map(|selection| selection.offset(offset))
                .unwrap_or_else(|| {
                    RowSelection::from(vec![
                        RowSelector::skip(offset),
                        RowSelector::select(remaining),
                    ])
                }),
        });
    }

    // If a limit is defined, apply it to the final `selection`
    if let Some(limit) = limit {
        selection = Some(
            selection
                .map(|selection| selection.limit(limit))
                .unwrap_or_else(|| {
                    RowSelection::from(vec![RowSelector::select(limit.min(row_count))])
                }),
        );
    }
    selection
}

/// Evaluates an [`ArrowPredicate`], returning a [`RowSelection`] indicating
/// which rows to return.
///
/// `input_selection`: Optional pre-existing selection. If `Some`, then the
/// final [`RowSelection`] will be the conjunction of it and the rows selected
/// by `predicate`.
///
/// Note: A pre-existing selection may come from evaluating a previous predicate
/// or if the [`ParquetRecordBatchReader`] specified an explicit
/// [`RowSelection`] in addition to one or more predicates.
pub(crate) fn evaluate_predicate(
    batch_size: usize,
    array_reader: Box<dyn ArrayReader>,
    input_selection: Option<RowSelection>,
    predicate: &mut dyn ArrowPredicate,
) -> Result<RowSelection> {
    let reader = ParquetRecordBatchReader::new(batch_size, array_reader, input_selection.clone());
    let mut filters = vec![];
    for maybe_batch in reader {
        let maybe_batch = maybe_batch?;
        let input_rows = maybe_batch.num_rows();
        let filter = predicate.evaluate(maybe_batch)?;
        // Since user supplied predicate, check error here to catch bugs quickly
        if filter.len() != input_rows {
            return Err(arrow_err!(
                "ArrowPredicate predicate returned {} rows, expected {input_rows}",
                filter.len()
            ));
        }
        match filter.null_count() {
            0 => filters.push(filter),
            _ => filters.push(prep_null_mask_filter(&filter)),
        };
    }

    let raw = RowSelection::from_filters(&filters);
    Ok(match input_selection {
        Some(selection) => selection.and_then(&raw),
        None => raw,
    })
}

#[cfg(test)]
mod tests {
    use std::cmp::min;
    use std::collections::{HashMap, VecDeque};
    use std::fmt::Formatter;
    use std::fs::File;
    use std::io::Seek;
    use std::path::PathBuf;
    use std::sync::Arc;

    use bytes::Bytes;
    use half::f16;
    use num::PrimInt;
    use rand::{thread_rng, Rng, RngCore};
    use tempfile::tempfile;

    use arrow_array::builder::*;
    use arrow_array::cast::AsArray;
    use arrow_array::types::{
        Date32Type, Date64Type, Decimal128Type, Decimal256Type, DecimalType, Float16Type,
        Float32Type, Float64Type, Time32MillisecondType, Time64MicrosecondType,
    };
    use arrow_array::*;
    use arrow_buffer::{i256, ArrowNativeType, Buffer, IntervalDayTime};
    use arrow_data::{ArrayData, ArrayDataBuilder};
    use arrow_schema::{
        ArrowError, DataType as ArrowDataType, Field, Fields, Schema, SchemaRef, TimeUnit,
    };
    use arrow_select::concat::concat_batches;

    use crate::arrow::arrow_reader::ArrowReaderMetadata;
    use crate::arrow::arrow_reader::{
        ArrowPredicateFn, ArrowReaderBuilder, ArrowReaderOptions, ParquetRecordBatchReader,
        ParquetRecordBatchReaderBuilder, RowFilter, RowSelection, RowSelector,
    };
    use crate::arrow::schema::add_encoded_arrow_schema_to_metadata;
    use crate::arrow::{ArrowWriter, ProjectionMask};
    use crate::basic::{ConvertedType, Encoding, Repetition, Type as PhysicalType};
    use crate::column::reader::decoder::REPETITION_LEVELS_BATCH_SIZE;
    use crate::data_type::{
        BoolType, ByteArray, ByteArrayType, DataType, FixedLenByteArray, FixedLenByteArrayType,
        FloatType, Int32Type, Int64Type, Int96Type,
    };
    #[cfg(feature = "encryption")]
    use crate::encryption::decryption::FileDecryptionProperties;
    use crate::errors::Result;
    use crate::file::properties::{EnabledStatistics, WriterProperties, WriterVersion};
    use crate::file::writer::SerializedFileWriter;
    use crate::schema::parser::parse_message_type;
    use crate::schema::types::{Type, TypePtr};
    use crate::util::test_common::rand_gen::RandGen;

    #[test]
    fn test_arrow_reader_all_columns() {
        let file = get_test_file("parquet/generated_simple_numerics/blogs.parquet");

        let builder = ParquetRecordBatchReaderBuilder::try_new(file).unwrap();
        let original_schema = Arc::clone(builder.schema());
        let reader = builder.build().unwrap();

        // Verify that the schema was correctly parsed
        assert_eq!(original_schema.fields(), reader.schema().fields());
    }

    #[test]
    fn test_arrow_reader_single_column() {
        let file = get_test_file("parquet/generated_simple_numerics/blogs.parquet");

        let builder = ParquetRecordBatchReaderBuilder::try_new(file).unwrap();
        let original_schema = Arc::clone(builder.schema());

        let mask = ProjectionMask::leaves(builder.parquet_schema(), [2]);
        let reader = builder.with_projection(mask).build().unwrap();

        // Verify that the schema was correctly parsed
        assert_eq!(1, reader.schema().fields().len());
        assert_eq!(original_schema.fields()[1], reader.schema().fields()[0]);
    }

    #[test]
    fn test_arrow_reader_single_column_by_name() {
        let file = get_test_file("parquet/generated_simple_numerics/blogs.parquet");

        let builder = ParquetRecordBatchReaderBuilder::try_new(file).unwrap();
        let original_schema = Arc::clone(builder.schema());

        let mask = ProjectionMask::columns(builder.parquet_schema(), ["blog_id"]);
        let reader = builder.with_projection(mask).build().unwrap();

        // Verify that the schema was correctly parsed
        assert_eq!(1, reader.schema().fields().len());
        assert_eq!(original_schema.fields()[1], reader.schema().fields()[0]);
    }

    #[test]
    fn test_null_column_reader_test() {
        let mut file = tempfile::tempfile().unwrap();

        let schema = "
            message message {
                OPTIONAL INT32 int32;
            }
        ";
        let schema = Arc::new(parse_message_type(schema).unwrap());

        let def_levels = vec![vec![0, 0, 0], vec![0, 0, 0, 0]];
        generate_single_column_file_with_data::<Int32Type>(
            &[vec![], vec![]],
            Some(&def_levels),
            file.try_clone().unwrap(), // Cannot use &mut File (#1163)
            schema,
            Some(Field::new("int32", ArrowDataType::Null, true)),
            &Default::default(),
        )
        .unwrap();

        file.rewind().unwrap();

        let record_reader = ParquetRecordBatchReader::try_new(file, 2).unwrap();
        let batches = record_reader.collect::<Result<Vec<_>, _>>().unwrap();

        assert_eq!(batches.len(), 4);
        for batch in &batches[0..3] {
            assert_eq!(batch.num_rows(), 2);
            assert_eq!(batch.num_columns(), 1);
            assert_eq!(batch.column(0).null_count(), 2);
        }

        assert_eq!(batches[3].num_rows(), 1);
        assert_eq!(batches[3].num_columns(), 1);
        assert_eq!(batches[3].column(0).null_count(), 1);
    }

    #[test]
    fn test_primitive_single_column_reader_test() {
        run_single_column_reader_tests::<BoolType, _, BoolType>(
            2,
            ConvertedType::NONE,
            None,
            |vals| Arc::new(BooleanArray::from_iter(vals.iter().cloned())),
            &[Encoding::PLAIN, Encoding::RLE, Encoding::RLE_DICTIONARY],
        );
        run_single_column_reader_tests::<Int32Type, _, Int32Type>(
            2,
            ConvertedType::NONE,
            None,
            |vals| Arc::new(Int32Array::from_iter(vals.iter().cloned())),
            &[
                Encoding::PLAIN,
                Encoding::RLE_DICTIONARY,
                Encoding::DELTA_BINARY_PACKED,
                Encoding::BYTE_STREAM_SPLIT,
            ],
        );
        run_single_column_reader_tests::<Int64Type, _, Int64Type>(
            2,
            ConvertedType::NONE,
            None,
            |vals| Arc::new(Int64Array::from_iter(vals.iter().cloned())),
            &[
                Encoding::PLAIN,
                Encoding::RLE_DICTIONARY,
                Encoding::DELTA_BINARY_PACKED,
                Encoding::BYTE_STREAM_SPLIT,
            ],
        );
        run_single_column_reader_tests::<FloatType, _, FloatType>(
            2,
            ConvertedType::NONE,
            None,
            |vals| Arc::new(Float32Array::from_iter(vals.iter().cloned())),
            &[Encoding::PLAIN, Encoding::BYTE_STREAM_SPLIT],
        );
    }

    #[test]
    fn test_unsigned_primitive_single_column_reader_test() {
        run_single_column_reader_tests::<Int32Type, _, Int32Type>(
            2,
            ConvertedType::UINT_32,
            Some(ArrowDataType::UInt32),
            |vals| {
                Arc::new(UInt32Array::from_iter(
                    vals.iter().map(|x| x.map(|x| x as u32)),
                ))
            },
            &[
                Encoding::PLAIN,
                Encoding::RLE_DICTIONARY,
                Encoding::DELTA_BINARY_PACKED,
            ],
        );
        run_single_column_reader_tests::<Int64Type, _, Int64Type>(
            2,
            ConvertedType::UINT_64,
            Some(ArrowDataType::UInt64),
            |vals| {
                Arc::new(UInt64Array::from_iter(
                    vals.iter().map(|x| x.map(|x| x as u64)),
                ))
            },
            &[
                Encoding::PLAIN,
                Encoding::RLE_DICTIONARY,
                Encoding::DELTA_BINARY_PACKED,
            ],
        );
    }

    #[test]
    fn test_unsigned_roundtrip() {
        let schema = Arc::new(Schema::new(vec![
            Field::new("uint32", ArrowDataType::UInt32, true),
            Field::new("uint64", ArrowDataType::UInt64, true),
        ]));

        let mut buf = Vec::with_capacity(1024);
        let mut writer = ArrowWriter::try_new(&mut buf, schema.clone(), None).unwrap();

        let original = RecordBatch::try_new(
            schema,
            vec![
                Arc::new(UInt32Array::from_iter_values([
                    0,
                    i32::MAX as u32,
                    u32::MAX,
                ])),
                Arc::new(UInt64Array::from_iter_values([
                    0,
                    i64::MAX as u64,
                    u64::MAX,
                ])),
            ],
        )
        .unwrap();

        writer.write(&original).unwrap();
        writer.close().unwrap();

        let mut reader = ParquetRecordBatchReader::try_new(Bytes::from(buf), 1024).unwrap();
        let ret = reader.next().unwrap().unwrap();
        assert_eq!(ret, original);

        // Check they can be downcast to the correct type
        ret.column(0)
            .as_any()
            .downcast_ref::<UInt32Array>()
            .unwrap();

        ret.column(1)
            .as_any()
            .downcast_ref::<UInt64Array>()
            .unwrap();
    }

    #[test]
    fn test_float16_roundtrip() -> Result<()> {
        let schema = Arc::new(Schema::new(vec![
            Field::new("float16", ArrowDataType::Float16, false),
            Field::new("float16-nullable", ArrowDataType::Float16, true),
        ]));

        let mut buf = Vec::with_capacity(1024);
        let mut writer = ArrowWriter::try_new(&mut buf, schema.clone(), None)?;

        let original = RecordBatch::try_new(
            schema,
            vec![
                Arc::new(Float16Array::from_iter_values([
                    f16::EPSILON,
                    f16::MIN,
                    f16::MAX,
                    f16::NAN,
                    f16::INFINITY,
                    f16::NEG_INFINITY,
                    f16::ONE,
                    f16::NEG_ONE,
                    f16::ZERO,
                    f16::NEG_ZERO,
                    f16::E,
                    f16::PI,
                    f16::FRAC_1_PI,
                ])),
                Arc::new(Float16Array::from(vec![
                    None,
                    None,
                    None,
                    Some(f16::NAN),
                    Some(f16::INFINITY),
                    Some(f16::NEG_INFINITY),
                    None,
                    None,
                    None,
                    None,
                    None,
                    None,
                    Some(f16::FRAC_1_PI),
                ])),
            ],
        )?;

        writer.write(&original)?;
        writer.close()?;

        let mut reader = ParquetRecordBatchReader::try_new(Bytes::from(buf), 1024)?;
        let ret = reader.next().unwrap()?;
        assert_eq!(ret, original);

        // Ensure can be downcast to the correct type
        ret.column(0).as_primitive::<Float16Type>();
        ret.column(1).as_primitive::<Float16Type>();

        Ok(())
    }

    #[test]
    fn test_time_utc_roundtrip() -> Result<()> {
        let schema = Arc::new(Schema::new(vec![
            Field::new(
                "time_millis",
                ArrowDataType::Time32(TimeUnit::Millisecond),
                true,
            )
            .with_metadata(HashMap::from_iter(vec![(
                "adjusted_to_utc".to_string(),
                "".to_string(),
            )])),
            Field::new(
                "time_micros",
                ArrowDataType::Time64(TimeUnit::Microsecond),
                true,
            )
            .with_metadata(HashMap::from_iter(vec![(
                "adjusted_to_utc".to_string(),
                "".to_string(),
            )])),
        ]));

        let mut buf = Vec::with_capacity(1024);
        let mut writer = ArrowWriter::try_new(&mut buf, schema.clone(), None)?;

        let original = RecordBatch::try_new(
            schema,
            vec![
                Arc::new(Time32MillisecondArray::from(vec![
                    Some(-1),
                    Some(0),
                    Some(86_399_000),
                    Some(86_400_000),
                    Some(86_401_000),
                    None,
                ])),
                Arc::new(Time64MicrosecondArray::from(vec![
                    Some(-1),
                    Some(0),
                    Some(86_399 * 1_000_000),
                    Some(86_400 * 1_000_000),
                    Some(86_401 * 1_000_000),
                    None,
                ])),
            ],
        )?;

        writer.write(&original)?;
        writer.close()?;

        let mut reader = ParquetRecordBatchReader::try_new(Bytes::from(buf), 1024)?;
        let ret = reader.next().unwrap()?;
        assert_eq!(ret, original);

        // Ensure can be downcast to the correct type
        ret.column(0).as_primitive::<Time32MillisecondType>();
        ret.column(1).as_primitive::<Time64MicrosecondType>();

        Ok(())
    }

    #[test]
    fn test_date32_roundtrip() -> Result<()> {
        use arrow_array::Date32Array;

        let schema = Arc::new(Schema::new(vec![Field::new(
            "date32",
            ArrowDataType::Date32,
            false,
        )]));

        let mut buf = Vec::with_capacity(1024);

        let mut writer = ArrowWriter::try_new(&mut buf, schema.clone(), None)?;

        let original = RecordBatch::try_new(
            schema,
            vec![Arc::new(Date32Array::from(vec![
                -1_000_000, -100_000, -10_000, -1_000, 0, 1_000, 10_000, 100_000, 1_000_000,
            ]))],
        )?;

        writer.write(&original)?;
        writer.close()?;

        let mut reader = ParquetRecordBatchReader::try_new(Bytes::from(buf), 1024)?;
        let ret = reader.next().unwrap()?;
        assert_eq!(ret, original);

        // Ensure can be downcast to the correct type
        ret.column(0).as_primitive::<Date32Type>();

        Ok(())
    }

    #[test]
    fn test_date64_roundtrip() -> Result<()> {
        use arrow_array::Date64Array;

        let schema = Arc::new(Schema::new(vec![
            Field::new("small-date64", ArrowDataType::Date64, false),
            Field::new("big-date64", ArrowDataType::Date64, false),
            Field::new("invalid-date64", ArrowDataType::Date64, false),
        ]));

        let mut default_buf = Vec::with_capacity(1024);
        let mut coerce_buf = Vec::with_capacity(1024);

        let coerce_props = WriterProperties::builder().set_coerce_types(true).build();

        let mut default_writer = ArrowWriter::try_new(&mut default_buf, schema.clone(), None)?;
        let mut coerce_writer =
            ArrowWriter::try_new(&mut coerce_buf, schema.clone(), Some(coerce_props))?;

        static NUM_MILLISECONDS_IN_DAY: i64 = 1000 * 60 * 60 * 24;

        let original = RecordBatch::try_new(
            schema,
            vec![
                // small-date64
                Arc::new(Date64Array::from(vec![
                    -1_000_000 * NUM_MILLISECONDS_IN_DAY,
                    -1_000 * NUM_MILLISECONDS_IN_DAY,
                    0,
                    1_000 * NUM_MILLISECONDS_IN_DAY,
                    1_000_000 * NUM_MILLISECONDS_IN_DAY,
                ])),
                // big-date64
                Arc::new(Date64Array::from(vec![
                    -10_000_000_000 * NUM_MILLISECONDS_IN_DAY,
                    -1_000_000_000 * NUM_MILLISECONDS_IN_DAY,
                    0,
                    1_000_000_000 * NUM_MILLISECONDS_IN_DAY,
                    10_000_000_000 * NUM_MILLISECONDS_IN_DAY,
                ])),
                // invalid-date64
                Arc::new(Date64Array::from(vec![
                    -1_000_000 * NUM_MILLISECONDS_IN_DAY + 1,
                    -1_000 * NUM_MILLISECONDS_IN_DAY + 1,
                    1,
                    1_000 * NUM_MILLISECONDS_IN_DAY + 1,
                    1_000_000 * NUM_MILLISECONDS_IN_DAY + 1,
                ])),
            ],
        )?;

        default_writer.write(&original)?;
        coerce_writer.write(&original)?;

        default_writer.close()?;
        coerce_writer.close()?;

        let mut default_reader = ParquetRecordBatchReader::try_new(Bytes::from(default_buf), 1024)?;
        let mut coerce_reader = ParquetRecordBatchReader::try_new(Bytes::from(coerce_buf), 1024)?;

        let default_ret = default_reader.next().unwrap()?;
        let coerce_ret = coerce_reader.next().unwrap()?;

        // Roundtrip should be successful when default writer used
        assert_eq!(default_ret, original);

        // Only small-date64 should roundtrip successfully when coerce_types writer is used
        assert_eq!(coerce_ret.column(0), original.column(0));
        assert_ne!(coerce_ret.column(1), original.column(1));
        assert_ne!(coerce_ret.column(2), original.column(2));

        // Ensure both can be downcast to the correct type
        default_ret.column(0).as_primitive::<Date64Type>();
        coerce_ret.column(0).as_primitive::<Date64Type>();

        Ok(())
    }
    struct RandFixedLenGen {}

    impl RandGen<FixedLenByteArrayType> for RandFixedLenGen {
        fn gen(len: i32) -> FixedLenByteArray {
            let mut v = vec![0u8; len as usize];
            thread_rng().fill_bytes(&mut v);
            ByteArray::from(v).into()
        }
    }

    #[test]
    fn test_fixed_length_binary_column_reader() {
        run_single_column_reader_tests::<FixedLenByteArrayType, _, RandFixedLenGen>(
            20,
            ConvertedType::NONE,
            None,
            |vals| {
                let mut builder = FixedSizeBinaryBuilder::with_capacity(vals.len(), 20);
                for val in vals {
                    match val {
                        Some(b) => builder.append_value(b).unwrap(),
                        None => builder.append_null(),
                    }
                }
                Arc::new(builder.finish())
            },
            &[Encoding::PLAIN, Encoding::RLE_DICTIONARY],
        );
    }

    #[test]
    fn test_interval_day_time_column_reader() {
        run_single_column_reader_tests::<FixedLenByteArrayType, _, RandFixedLenGen>(
            12,
            ConvertedType::INTERVAL,
            None,
            |vals| {
                Arc::new(
                    vals.iter()
                        .map(|x| {
                            x.as_ref().map(|b| IntervalDayTime {
                                days: i32::from_le_bytes(b.as_ref()[4..8].try_into().unwrap()),
                                milliseconds: i32::from_le_bytes(
                                    b.as_ref()[8..12].try_into().unwrap(),
                                ),
                            })
                        })
                        .collect::<IntervalDayTimeArray>(),
                )
            },
            &[Encoding::PLAIN, Encoding::RLE_DICTIONARY],
        );
    }

    #[test]
    fn test_int96_single_column_reader_test() {
        let encodings = &[Encoding::PLAIN, Encoding::RLE_DICTIONARY];
        run_single_column_reader_tests::<Int96Type, _, Int96Type>(
            2,
            ConvertedType::NONE,
            None,
            |vals| {
                Arc::new(TimestampNanosecondArray::from_iter(
                    vals.iter().map(|x| x.map(|x| x.to_nanos())),
                )) as _
            },
            encodings,
        );
    }

    struct RandUtf8Gen {}

    impl RandGen<ByteArrayType> for RandUtf8Gen {
        fn gen(len: i32) -> ByteArray {
            Int32Type::gen(len).to_string().as_str().into()
        }
    }

    #[test]
    fn test_utf8_single_column_reader_test() {
        fn string_converter<O: OffsetSizeTrait>(vals: &[Option<ByteArray>]) -> ArrayRef {
            Arc::new(GenericStringArray::<O>::from_iter(vals.iter().map(|x| {
                x.as_ref().map(|b| std::str::from_utf8(b.data()).unwrap())
            })))
        }

        let encodings = &[
            Encoding::PLAIN,
            Encoding::RLE_DICTIONARY,
            Encoding::DELTA_LENGTH_BYTE_ARRAY,
            Encoding::DELTA_BYTE_ARRAY,
        ];

        run_single_column_reader_tests::<ByteArrayType, _, RandUtf8Gen>(
            2,
            ConvertedType::NONE,
            None,
            |vals| {
                Arc::new(BinaryArray::from_iter(
                    vals.iter().map(|x| x.as_ref().map(|x| x.data())),
                ))
            },
            encodings,
        );

        run_single_column_reader_tests::<ByteArrayType, _, RandUtf8Gen>(
            2,
            ConvertedType::UTF8,
            None,
            string_converter::<i32>,
            encodings,
        );

        run_single_column_reader_tests::<ByteArrayType, _, RandUtf8Gen>(
            2,
            ConvertedType::UTF8,
            Some(ArrowDataType::Utf8),
            string_converter::<i32>,
            encodings,
        );

        run_single_column_reader_tests::<ByteArrayType, _, RandUtf8Gen>(
            2,
            ConvertedType::UTF8,
            Some(ArrowDataType::LargeUtf8),
            string_converter::<i64>,
            encodings,
        );

        let small_key_types = [ArrowDataType::Int8, ArrowDataType::UInt8];
        for key in &small_key_types {
            for encoding in encodings {
                let mut opts = TestOptions::new(2, 20, 15).with_null_percent(50);
                opts.encoding = *encoding;

                let data_type =
                    ArrowDataType::Dictionary(Box::new(key.clone()), Box::new(ArrowDataType::Utf8));

                // Cannot run full test suite as keys overflow, run small test instead
                single_column_reader_test::<ByteArrayType, _, RandUtf8Gen>(
                    opts,
                    2,
                    ConvertedType::UTF8,
                    Some(data_type.clone()),
                    move |vals| {
                        let vals = string_converter::<i32>(vals);
                        arrow::compute::cast(&vals, &data_type).unwrap()
                    },
                );
            }
        }

        let key_types = [
            ArrowDataType::Int16,
            ArrowDataType::UInt16,
            ArrowDataType::Int32,
            ArrowDataType::UInt32,
            ArrowDataType::Int64,
            ArrowDataType::UInt64,
        ];

        for key in &key_types {
            let data_type =
                ArrowDataType::Dictionary(Box::new(key.clone()), Box::new(ArrowDataType::Utf8));

            run_single_column_reader_tests::<ByteArrayType, _, RandUtf8Gen>(
                2,
                ConvertedType::UTF8,
                Some(data_type.clone()),
                move |vals| {
                    let vals = string_converter::<i32>(vals);
                    arrow::compute::cast(&vals, &data_type).unwrap()
                },
                encodings,
            );

            // https://github.com/apache/arrow-rs/issues/1179
            // let data_type = ArrowDataType::Dictionary(
            //     Box::new(key.clone()),
            //     Box::new(ArrowDataType::LargeUtf8),
            // );
            //
            // run_single_column_reader_tests::<ByteArrayType, _, RandUtf8Gen>(
            //     2,
            //     ConvertedType::UTF8,
            //     Some(data_type.clone()),
            //     move |vals| {
            //         let vals = string_converter::<i64>(vals);
            //         arrow::compute::cast(&vals, &data_type).unwrap()
            //     },
            //     encodings,
            // );
        }
    }

    #[test]
    fn test_decimal_nullable_struct() {
        let decimals = Decimal256Array::from_iter_values(
            [1, 2, 3, 4, 5, 6, 7, 8].into_iter().map(i256::from_i128),
        );

        let data = ArrayDataBuilder::new(ArrowDataType::Struct(Fields::from(vec![Field::new(
            "decimals",
            decimals.data_type().clone(),
            false,
        )])))
        .len(8)
        .null_bit_buffer(Some(Buffer::from(&[0b11101111])))
        .child_data(vec![decimals.into_data()])
        .build()
        .unwrap();

        let written =
            RecordBatch::try_from_iter([("struct", Arc::new(StructArray::from(data)) as ArrayRef)])
                .unwrap();

        let mut buffer = Vec::with_capacity(1024);
        let mut writer = ArrowWriter::try_new(&mut buffer, written.schema(), None).unwrap();
        writer.write(&written).unwrap();
        writer.close().unwrap();

        let read = ParquetRecordBatchReader::try_new(Bytes::from(buffer), 3)
            .unwrap()
            .collect::<Result<Vec<_>, _>>()
            .unwrap();

        assert_eq!(&written.slice(0, 3), &read[0]);
        assert_eq!(&written.slice(3, 3), &read[1]);
        assert_eq!(&written.slice(6, 2), &read[2]);
    }

    #[test]
    fn test_int32_nullable_struct() {
        let int32 = Int32Array::from_iter_values([1, 2, 3, 4, 5, 6, 7, 8]);
        let data = ArrayDataBuilder::new(ArrowDataType::Struct(Fields::from(vec![Field::new(
            "int32",
            int32.data_type().clone(),
            false,
        )])))
        .len(8)
        .null_bit_buffer(Some(Buffer::from(&[0b11101111])))
        .child_data(vec![int32.into_data()])
        .build()
        .unwrap();

        let written =
            RecordBatch::try_from_iter([("struct", Arc::new(StructArray::from(data)) as ArrayRef)])
                .unwrap();

        let mut buffer = Vec::with_capacity(1024);
        let mut writer = ArrowWriter::try_new(&mut buffer, written.schema(), None).unwrap();
        writer.write(&written).unwrap();
        writer.close().unwrap();

        let read = ParquetRecordBatchReader::try_new(Bytes::from(buffer), 3)
            .unwrap()
            .collect::<Result<Vec<_>, _>>()
            .unwrap();

        assert_eq!(&written.slice(0, 3), &read[0]);
        assert_eq!(&written.slice(3, 3), &read[1]);
        assert_eq!(&written.slice(6, 2), &read[2]);
    }

    #[test]
    #[ignore] // https://github.com/apache/arrow-rs/issues/2253
    fn test_decimal_list() {
        let decimals = Decimal128Array::from_iter_values([1, 2, 3, 4, 5, 6, 7, 8]);

        // [[], [1], [2, 3], null, [4], null, [6, 7, 8]]
        let data = ArrayDataBuilder::new(ArrowDataType::List(Arc::new(Field::new_list_field(
            decimals.data_type().clone(),
            false,
        ))))
        .len(7)
        .add_buffer(Buffer::from_iter([0_i32, 0, 1, 3, 3, 4, 5, 8]))
        .null_bit_buffer(Some(Buffer::from(&[0b01010111])))
        .child_data(vec![decimals.into_data()])
        .build()
        .unwrap();

        let written =
            RecordBatch::try_from_iter([("list", Arc::new(ListArray::from(data)) as ArrayRef)])
                .unwrap();

        let mut buffer = Vec::with_capacity(1024);
        let mut writer = ArrowWriter::try_new(&mut buffer, written.schema(), None).unwrap();
        writer.write(&written).unwrap();
        writer.close().unwrap();

        let read = ParquetRecordBatchReader::try_new(Bytes::from(buffer), 3)
            .unwrap()
            .collect::<Result<Vec<_>, _>>()
            .unwrap();

        assert_eq!(&written.slice(0, 3), &read[0]);
        assert_eq!(&written.slice(3, 3), &read[1]);
        assert_eq!(&written.slice(6, 1), &read[2]);
    }

    #[test]
    fn test_read_decimal_file() {
        use arrow_array::Decimal128Array;
        let testdata = arrow::util::test_util::parquet_test_data();
        let file_variants = vec![
            ("byte_array", 4),
            ("fixed_length", 25),
            ("int32", 4),
            ("int64", 10),
        ];
        for (prefix, target_precision) in file_variants {
            let path = format!("{testdata}/{prefix}_decimal.parquet");
            let file = File::open(path).unwrap();
            let mut record_reader = ParquetRecordBatchReader::try_new(file, 32).unwrap();

            let batch = record_reader.next().unwrap().unwrap();
            assert_eq!(batch.num_rows(), 24);
            let col = batch
                .column(0)
                .as_any()
                .downcast_ref::<Decimal128Array>()
                .unwrap();

            let expected = 1..25;

            assert_eq!(col.precision(), target_precision);
            assert_eq!(col.scale(), 2);

            for (i, v) in expected.enumerate() {
                assert_eq!(col.value(i), v * 100_i128);
            }
        }
    }

    #[test]
    fn test_read_float16_nonzeros_file() {
        use arrow_array::Float16Array;
        let testdata = arrow::util::test_util::parquet_test_data();
        // see https://github.com/apache/parquet-testing/pull/40
        let path = format!("{testdata}/float16_nonzeros_and_nans.parquet");
        let file = File::open(path).unwrap();
        let mut record_reader = ParquetRecordBatchReader::try_new(file, 32).unwrap();

        let batch = record_reader.next().unwrap().unwrap();
        assert_eq!(batch.num_rows(), 8);
        let col = batch
            .column(0)
            .as_any()
            .downcast_ref::<Float16Array>()
            .unwrap();

        let f16_two = f16::ONE + f16::ONE;

        assert_eq!(col.null_count(), 1);
        assert!(col.is_null(0));
        assert_eq!(col.value(1), f16::ONE);
        assert_eq!(col.value(2), -f16_two);
        assert!(col.value(3).is_nan());
        assert_eq!(col.value(4), f16::ZERO);
        assert!(col.value(4).is_sign_positive());
        assert_eq!(col.value(5), f16::NEG_ONE);
        assert_eq!(col.value(6), f16::NEG_ZERO);
        assert!(col.value(6).is_sign_negative());
        assert_eq!(col.value(7), f16_two);
    }

    #[test]
    fn test_read_float16_zeros_file() {
        use arrow_array::Float16Array;
        let testdata = arrow::util::test_util::parquet_test_data();
        // see https://github.com/apache/parquet-testing/pull/40
        let path = format!("{testdata}/float16_zeros_and_nans.parquet");
        let file = File::open(path).unwrap();
        let mut record_reader = ParquetRecordBatchReader::try_new(file, 32).unwrap();

        let batch = record_reader.next().unwrap().unwrap();
        assert_eq!(batch.num_rows(), 3);
        let col = batch
            .column(0)
            .as_any()
            .downcast_ref::<Float16Array>()
            .unwrap();

        assert_eq!(col.null_count(), 1);
        assert!(col.is_null(0));
        assert_eq!(col.value(1), f16::ZERO);
        assert!(col.value(1).is_sign_positive());
        assert!(col.value(2).is_nan());
    }

    #[test]
    #[cfg(feature = "encryption")]
    fn test_non_uniform_encryption_plaintext_footer() {
        let testdata = arrow::util::test_util::parquet_test_data();
        let path = format!("{testdata}/encrypt_columns_plaintext_footer.parquet.encrypted");
        let file = File::open(path).unwrap();

        // There is always a footer key even with a plaintext footer,
        // but this is used for signing the footer.
        let footer_key = "0123456789012345".as_bytes(); // 128bit/16
        let column_1_key = "1234567890123450".as_bytes();
        let column_2_key = "1234567890123451".as_bytes();

        let decryption_properties = FileDecryptionProperties::builder(footer_key.to_vec())
            .with_column_key("double_field".as_bytes().to_vec(), column_1_key.to_vec())
            .with_column_key("float_field".as_bytes().to_vec(), column_2_key.to_vec())
            .build()
            .unwrap();

        verify_encryption_test_file_read(file, decryption_properties);
    }

    #[test]
    fn test_non_uniform_encryption_plaintext_footer_without_decryption() {
        let testdata = arrow::util::test_util::parquet_test_data();
        let path = format!("{testdata}/encrypt_columns_plaintext_footer.parquet.encrypted");
        let file = File::open(&path).unwrap();

<<<<<<< HEAD
        let metadata = ArrowReaderMetadata::load(
            &file,
            Default::default(),
            #[cfg(feature = "encryption")]
            None,
        )
        .unwrap();
=======
        let metadata = ArrowReaderMetadata::load(&file, Default::default()).unwrap();
>>>>>>> d3df0abd
        let file_metadata = metadata.metadata.file_metadata();

        assert_eq!(file_metadata.num_rows(), 50);
        assert_eq!(file_metadata.schema_descr().num_columns(), 8);
        assert_eq!(
            file_metadata.created_by().unwrap(),
            "parquet-cpp-arrow version 19.0.0-SNAPSHOT"
        );

        metadata.metadata.row_groups().iter().for_each(|rg| {
            assert_eq!(rg.num_columns(), 8);
            assert_eq!(rg.num_rows(), 50);
        });

        // Should be able to read unencrypted columns. Test reading one column.
        let builder = ParquetRecordBatchReaderBuilder::try_new(file).unwrap();
        let mask = ProjectionMask::leaves(builder.parquet_schema(), [1]);
        let record_reader = builder.with_projection(mask).build().unwrap();

        let mut row_count = 0;
        for batch in record_reader {
            let batch = batch.unwrap();
            row_count += batch.num_rows();

            let time_col = batch
                .column(0)
                .as_primitive::<types::Time32MillisecondType>();
            for (i, x) in time_col.iter().enumerate() {
                assert_eq!(x.unwrap(), i as i32);
            }
        }

        assert_eq!(row_count, file_metadata.num_rows() as usize);

        // Reading an encrypted column should fail
        let file = File::open(&path).unwrap();
        let builder = ParquetRecordBatchReaderBuilder::try_new(file).unwrap();
        let mask = ProjectionMask::leaves(builder.parquet_schema(), [4]);
        let mut record_reader = builder.with_projection(mask).build().unwrap();

        match record_reader.next() {
            Some(Err(ArrowError::ParquetError(s))) => {
                assert!(s.contains("protocol error"));
            }
            _ => {
                panic!("Expected ArrowError::ParquetError");
            }
        };
    }

    #[test]
    #[cfg(feature = "encryption")]
    fn test_non_uniform_encryption() {
        let testdata = arrow::util::test_util::parquet_test_data();
        let path = format!("{testdata}/encrypt_columns_and_footer.parquet.encrypted");
        let file = File::open(path).unwrap();

        let footer_key = "0123456789012345".as_bytes(); // 128bit/16
        let column_1_key = "1234567890123450".as_bytes();
        let column_2_key = "1234567890123451".as_bytes();

        let decryption_properties = FileDecryptionProperties::builder(footer_key.to_vec())
            .with_column_key("double_field".as_bytes().to_vec(), column_1_key.to_vec())
            .with_column_key("float_field".as_bytes().to_vec(), column_2_key.to_vec())
            .build()
            .unwrap();

        verify_encryption_test_file_read(file, decryption_properties);
    }

    #[test]
    #[cfg(feature = "encryption")]
    fn test_uniform_encryption() {
        let testdata = arrow::util::test_util::parquet_test_data();
        let path = format!("{testdata}/uniform_encryption.parquet.encrypted");
        let file = File::open(path).unwrap();

        let key_code: &[u8] = "0123456789012345".as_bytes();
        let decryption_properties = FileDecryptionProperties::builder(key_code.to_vec())
            .build()
            .unwrap();

        verify_encryption_test_file_read(file, decryption_properties);
    }

    #[test]
    #[cfg(feature = "encryption")]
    fn test_aes_ctr_encryption() {
        let testdata = arrow::util::test_util::parquet_test_data();
        let path = format!("{testdata}/encrypt_columns_and_footer_ctr.parquet.encrypted");
        let file = File::open(path).unwrap();

        let footer_key = "0123456789012345".as_bytes();
        let column_1_key = "1234567890123450".as_bytes();
        let column_2_key = "1234567890123451".as_bytes();

        let decryption_properties = FileDecryptionProperties::builder(footer_key.to_vec())
            .with_column_key("double_field".as_bytes().to_vec(), column_1_key.to_vec())
            .with_column_key("float_field".as_bytes().to_vec(), column_2_key.to_vec())
            .build()
            .unwrap();

<<<<<<< HEAD
        let decryption_properties = Some(decryption_properties);
        let metadata =
            ArrowReaderMetadata::load(&file, Default::default(), decryption_properties.as_ref());
=======
        let options =
            ArrowReaderOptions::default().with_file_decryption_properties(decryption_properties);
        let metadata = ArrowReaderMetadata::load(&file, options);
>>>>>>> d3df0abd

        match metadata {
            Err(crate::errors::ParquetError::NYI(s)) => {
                assert!(s.contains("AES_GCM_CTR_V1"));
            }
            _ => {
                panic!("Expected ParquetError::NYI");
            }
        };
    }

    #[cfg(feature = "encryption")]
    fn verify_encryption_test_file_read(
        file: File,
        decryption_properties: FileDecryptionProperties,
    ) {
<<<<<<< HEAD
        let decryption_properties = Some(decryption_properties);

        let metadata =
            ArrowReaderMetadata::load(&file, Default::default(), decryption_properties.as_ref())
                .unwrap();
        let file_metadata = metadata.metadata.file_metadata();

        let record_reader = ParquetRecordBatchReader::try_new_with_decryption(
            file,
            128,
            decryption_properties.as_ref(),
        )
        .unwrap();
=======
        let options = ArrowReaderOptions::default()
            .with_file_decryption_properties(decryption_properties.clone());
        let metadata = ArrowReaderMetadata::load(&file, options.clone()).unwrap();
        let file_metadata = metadata.metadata.file_metadata();

        let builder = ParquetRecordBatchReaderBuilder::try_new_with_options(file, options).unwrap();
        let record_reader = builder.build().unwrap();
>>>>>>> d3df0abd

        assert_eq!(file_metadata.num_rows(), 50);
        assert_eq!(file_metadata.schema_descr().num_columns(), 8);
        assert_eq!(
            file_metadata.created_by().unwrap(),
            "parquet-cpp-arrow version 19.0.0-SNAPSHOT"
        );

        metadata.metadata.row_groups().iter().for_each(|rg| {
            assert_eq!(rg.num_columns(), 8);
            assert_eq!(rg.num_rows(), 50);
        });

        let mut row_count = 0;
        for batch in record_reader {
            let batch = batch.unwrap();
            row_count += batch.num_rows();

            let bool_col = batch.column(0).as_boolean();
            let time_col = batch
                .column(1)
                .as_primitive::<types::Time32MillisecondType>();
            let list_col = batch.column(2).as_list::<i32>();
            let timestamp_col = batch
                .column(3)
                .as_primitive::<types::TimestampNanosecondType>();
            let f32_col = batch.column(4).as_primitive::<types::Float32Type>();
            let f64_col = batch.column(5).as_primitive::<types::Float64Type>();
            let binary_col = batch.column(6).as_binary::<i32>();
            let fixed_size_binary_col = batch.column(7).as_fixed_size_binary();

            for (i, x) in bool_col.iter().enumerate() {
                assert_eq!(x.unwrap(), i % 2 == 0);
            }
            for (i, x) in time_col.iter().enumerate() {
                assert_eq!(x.unwrap(), i as i32);
            }
            for (i, list_item) in list_col.iter().enumerate() {
                let list_item = list_item.unwrap();
                let list_item = list_item.as_primitive::<types::Int64Type>();
                assert_eq!(list_item.len(), 2);
                assert_eq!(list_item.value(0), ((i * 2) * 1000000000000) as i64);
                assert_eq!(list_item.value(1), ((i * 2 + 1) * 1000000000000) as i64);
            }
            for x in timestamp_col.iter() {
                assert!(x.is_some());
            }
            for (i, x) in f32_col.iter().enumerate() {
                assert_eq!(x.unwrap(), i as f32 * 1.1f32);
            }
            for (i, x) in f64_col.iter().enumerate() {
                assert_eq!(x.unwrap(), i as f64 * 1.1111111f64);
            }
            for (i, x) in binary_col.iter().enumerate() {
                assert_eq!(x.is_some(), i % 2 == 0);
                if let Some(x) = x {
                    assert_eq!(&x[0..7], b"parquet");
                }
            }
            for (i, x) in fixed_size_binary_col.iter().enumerate() {
                assert_eq!(x.unwrap(), &[i as u8; 10]);
            }
        }

        assert_eq!(row_count, file_metadata.num_rows() as usize);
    }

    #[test]
    fn test_read_float32_float64_byte_stream_split() {
        let path = format!(
            "{}/byte_stream_split.zstd.parquet",
            arrow::util::test_util::parquet_test_data(),
        );
        let file = File::open(path).unwrap();
        let record_reader = ParquetRecordBatchReader::try_new(file, 128).unwrap();

        let mut row_count = 0;
        for batch in record_reader {
            let batch = batch.unwrap();
            row_count += batch.num_rows();
            let f32_col = batch.column(0).as_primitive::<Float32Type>();
            let f64_col = batch.column(1).as_primitive::<Float64Type>();

            // This file contains floats from a standard normal distribution
            for &x in f32_col.values() {
                assert!(x > -10.0);
                assert!(x < 10.0);
            }
            for &x in f64_col.values() {
                assert!(x > -10.0);
                assert!(x < 10.0);
            }
        }
        assert_eq!(row_count, 300);
    }

    #[test]
    fn test_read_extended_byte_stream_split() {
        let path = format!(
            "{}/byte_stream_split_extended.gzip.parquet",
            arrow::util::test_util::parquet_test_data(),
        );
        let file = File::open(path).unwrap();
        let record_reader = ParquetRecordBatchReader::try_new(file, 128).unwrap();

        let mut row_count = 0;
        for batch in record_reader {
            let batch = batch.unwrap();
            row_count += batch.num_rows();

            // 0,1 are f16
            let f16_col = batch.column(0).as_primitive::<Float16Type>();
            let f16_bss = batch.column(1).as_primitive::<Float16Type>();
            assert_eq!(f16_col.len(), f16_bss.len());
            f16_col
                .iter()
                .zip(f16_bss.iter())
                .for_each(|(l, r)| assert_eq!(l.unwrap(), r.unwrap()));

            // 2,3 are f32
            let f32_col = batch.column(2).as_primitive::<Float32Type>();
            let f32_bss = batch.column(3).as_primitive::<Float32Type>();
            assert_eq!(f32_col.len(), f32_bss.len());
            f32_col
                .iter()
                .zip(f32_bss.iter())
                .for_each(|(l, r)| assert_eq!(l.unwrap(), r.unwrap()));

            // 4,5 are f64
            let f64_col = batch.column(4).as_primitive::<Float64Type>();
            let f64_bss = batch.column(5).as_primitive::<Float64Type>();
            assert_eq!(f64_col.len(), f64_bss.len());
            f64_col
                .iter()
                .zip(f64_bss.iter())
                .for_each(|(l, r)| assert_eq!(l.unwrap(), r.unwrap()));

            // 6,7 are i32
            let i32_col = batch.column(6).as_primitive::<types::Int32Type>();
            let i32_bss = batch.column(7).as_primitive::<types::Int32Type>();
            assert_eq!(i32_col.len(), i32_bss.len());
            i32_col
                .iter()
                .zip(i32_bss.iter())
                .for_each(|(l, r)| assert_eq!(l.unwrap(), r.unwrap()));

            // 8,9 are i64
            let i64_col = batch.column(8).as_primitive::<types::Int64Type>();
            let i64_bss = batch.column(9).as_primitive::<types::Int64Type>();
            assert_eq!(i64_col.len(), i64_bss.len());
            i64_col
                .iter()
                .zip(i64_bss.iter())
                .for_each(|(l, r)| assert_eq!(l.unwrap(), r.unwrap()));

            // 10,11 are FLBA(5)
            let flba_col = batch.column(10).as_fixed_size_binary();
            let flba_bss = batch.column(11).as_fixed_size_binary();
            assert_eq!(flba_col.len(), flba_bss.len());
            flba_col
                .iter()
                .zip(flba_bss.iter())
                .for_each(|(l, r)| assert_eq!(l.unwrap(), r.unwrap()));

            // 12,13 are FLBA(4) (decimal(7,3))
            let dec_col = batch.column(12).as_primitive::<Decimal128Type>();
            let dec_bss = batch.column(13).as_primitive::<Decimal128Type>();
            assert_eq!(dec_col.len(), dec_bss.len());
            dec_col
                .iter()
                .zip(dec_bss.iter())
                .for_each(|(l, r)| assert_eq!(l.unwrap(), r.unwrap()));
        }
        assert_eq!(row_count, 200);
    }

    #[test]
    fn test_read_incorrect_map_schema_file() {
        let testdata = arrow::util::test_util::parquet_test_data();
        // see https://github.com/apache/parquet-testing/pull/47
        let path = format!("{testdata}/incorrect_map_schema.parquet");
        let file = File::open(path).unwrap();
        let mut record_reader = ParquetRecordBatchReader::try_new(file, 32).unwrap();

        let batch = record_reader.next().unwrap().unwrap();
        assert_eq!(batch.num_rows(), 1);

        let expected_schema = Schema::new(Fields::from(vec![Field::new(
            "my_map",
            ArrowDataType::Map(
                Arc::new(Field::new(
                    "key_value",
                    ArrowDataType::Struct(Fields::from(vec![
                        Field::new("key", ArrowDataType::Utf8, false),
                        Field::new("value", ArrowDataType::Utf8, true),
                    ])),
                    false,
                )),
                false,
            ),
            true,
        )]));
        assert_eq!(batch.schema().as_ref(), &expected_schema);

        assert_eq!(batch.num_rows(), 1);
        assert_eq!(batch.column(0).null_count(), 0);
        assert_eq!(
            batch.column(0).as_map().keys().as_ref(),
            &StringArray::from(vec!["parent", "name"])
        );
        assert_eq!(
            batch.column(0).as_map().values().as_ref(),
            &StringArray::from(vec!["another", "report"])
        );
    }

    /// Parameters for single_column_reader_test
    #[derive(Clone)]
    struct TestOptions {
        /// Number of row group to write to parquet (row group size =
        /// num_row_groups / num_rows)
        num_row_groups: usize,
        /// Total number of rows per row group
        num_rows: usize,
        /// Size of batches to read back
        record_batch_size: usize,
        /// Percentage of nulls in column or None if required
        null_percent: Option<usize>,
        /// Set write batch size
        ///
        /// This is the number of rows that are written at once to a page and
        /// therefore acts as a bound on the page granularity of a row group
        write_batch_size: usize,
        /// Maximum size of page in bytes
        max_data_page_size: usize,
        /// Maximum size of dictionary page in bytes
        max_dict_page_size: usize,
        /// Writer version
        writer_version: WriterVersion,
        /// Enabled statistics
        enabled_statistics: EnabledStatistics,
        /// Encoding
        encoding: Encoding,
        /// row selections and total selected row count
        row_selections: Option<(RowSelection, usize)>,
        /// row filter
        row_filter: Option<Vec<bool>>,
        /// limit
        limit: Option<usize>,
        /// offset
        offset: Option<usize>,
    }

    /// Manually implement this to avoid printing entire contents of row_selections and row_filter
    impl std::fmt::Debug for TestOptions {
        fn fmt(&self, f: &mut Formatter<'_>) -> std::fmt::Result {
            f.debug_struct("TestOptions")
                .field("num_row_groups", &self.num_row_groups)
                .field("num_rows", &self.num_rows)
                .field("record_batch_size", &self.record_batch_size)
                .field("null_percent", &self.null_percent)
                .field("write_batch_size", &self.write_batch_size)
                .field("max_data_page_size", &self.max_data_page_size)
                .field("max_dict_page_size", &self.max_dict_page_size)
                .field("writer_version", &self.writer_version)
                .field("enabled_statistics", &self.enabled_statistics)
                .field("encoding", &self.encoding)
                .field("row_selections", &self.row_selections.is_some())
                .field("row_filter", &self.row_filter.is_some())
                .field("limit", &self.limit)
                .field("offset", &self.offset)
                .finish()
        }
    }

    impl Default for TestOptions {
        fn default() -> Self {
            Self {
                num_row_groups: 2,
                num_rows: 100,
                record_batch_size: 15,
                null_percent: None,
                write_batch_size: 64,
                max_data_page_size: 1024 * 1024,
                max_dict_page_size: 1024 * 1024,
                writer_version: WriterVersion::PARQUET_1_0,
                enabled_statistics: EnabledStatistics::Page,
                encoding: Encoding::PLAIN,
                row_selections: None,
                row_filter: None,
                limit: None,
                offset: None,
            }
        }
    }

    impl TestOptions {
        fn new(num_row_groups: usize, num_rows: usize, record_batch_size: usize) -> Self {
            Self {
                num_row_groups,
                num_rows,
                record_batch_size,
                ..Default::default()
            }
        }

        fn with_null_percent(self, null_percent: usize) -> Self {
            Self {
                null_percent: Some(null_percent),
                ..self
            }
        }

        fn with_max_data_page_size(self, max_data_page_size: usize) -> Self {
            Self {
                max_data_page_size,
                ..self
            }
        }

        fn with_max_dict_page_size(self, max_dict_page_size: usize) -> Self {
            Self {
                max_dict_page_size,
                ..self
            }
        }

        fn with_enabled_statistics(self, enabled_statistics: EnabledStatistics) -> Self {
            Self {
                enabled_statistics,
                ..self
            }
        }

        fn with_row_selections(self) -> Self {
            assert!(self.row_filter.is_none(), "Must set row selection first");

            let mut rng = thread_rng();
            let step = rng.gen_range(self.record_batch_size..self.num_rows);
            let row_selections =
                create_test_selection(step, self.num_row_groups * self.num_rows, rng.gen::<bool>());
            Self {
                row_selections: Some(row_selections),
                ..self
            }
        }

        fn with_row_filter(self) -> Self {
            let row_count = match &self.row_selections {
                Some((_, count)) => *count,
                None => self.num_row_groups * self.num_rows,
            };

            let mut rng = thread_rng();
            Self {
                row_filter: Some((0..row_count).map(|_| rng.gen_bool(0.9)).collect()),
                ..self
            }
        }

        fn with_limit(self, limit: usize) -> Self {
            Self {
                limit: Some(limit),
                ..self
            }
        }

        fn with_offset(self, offset: usize) -> Self {
            Self {
                offset: Some(offset),
                ..self
            }
        }

        fn writer_props(&self) -> WriterProperties {
            let builder = WriterProperties::builder()
                .set_data_page_size_limit(self.max_data_page_size)
                .set_write_batch_size(self.write_batch_size)
                .set_writer_version(self.writer_version)
                .set_statistics_enabled(self.enabled_statistics);

            let builder = match self.encoding {
                Encoding::RLE_DICTIONARY | Encoding::PLAIN_DICTIONARY => builder
                    .set_dictionary_enabled(true)
                    .set_dictionary_page_size_limit(self.max_dict_page_size),
                _ => builder
                    .set_dictionary_enabled(false)
                    .set_encoding(self.encoding),
            };

            builder.build()
        }
    }

    /// Create a parquet file and then read it using
    /// `ParquetFileArrowReader` using a standard set of parameters
    /// `opts`.
    ///
    /// `rand_max` represents the maximum size of value to pass to to
    /// value generator
    fn run_single_column_reader_tests<T, F, G>(
        rand_max: i32,
        converted_type: ConvertedType,
        arrow_type: Option<ArrowDataType>,
        converter: F,
        encodings: &[Encoding],
    ) where
        T: DataType,
        G: RandGen<T>,
        F: Fn(&[Option<T::T>]) -> ArrayRef,
    {
        let all_options = vec![
            // choose record_batch_batch (15) so batches cross row
            // group boundaries (50 rows in 2 row groups) cases.
            TestOptions::new(2, 100, 15),
            // choose record_batch_batch (5) so batches sometime fall
            // on row group boundaries and (25 rows in 3 row groups
            // --> row groups of 10, 10, and 5). Tests buffer
            // refilling edge cases.
            TestOptions::new(3, 25, 5),
            // Choose record_batch_size (25) so all batches fall
            // exactly on row group boundary (25). Tests buffer
            // refilling edge cases.
            TestOptions::new(4, 100, 25),
            // Set maximum page size so row groups have multiple pages
            TestOptions::new(3, 256, 73).with_max_data_page_size(128),
            // Set small dictionary page size to test dictionary fallback
            TestOptions::new(3, 256, 57).with_max_dict_page_size(128),
            // Test optional but with no nulls
            TestOptions::new(2, 256, 127).with_null_percent(0),
            // Test optional with nulls
            TestOptions::new(2, 256, 93).with_null_percent(25),
            // Test with limit of 0
            TestOptions::new(4, 100, 25).with_limit(0),
            // Test with limit of 50
            TestOptions::new(4, 100, 25).with_limit(50),
            // Test with limit equal to number of rows
            TestOptions::new(4, 100, 25).with_limit(10),
            // Test with limit larger than number of rows
            TestOptions::new(4, 100, 25).with_limit(101),
            // Test with limit + offset equal to number of rows
            TestOptions::new(4, 100, 25).with_offset(30).with_limit(20),
            // Test with limit + offset equal to number of rows
            TestOptions::new(4, 100, 25).with_offset(20).with_limit(80),
            // Test with limit + offset larger than number of rows
            TestOptions::new(4, 100, 25).with_offset(20).with_limit(81),
            // Test with no page-level statistics
            TestOptions::new(2, 256, 91)
                .with_null_percent(25)
                .with_enabled_statistics(EnabledStatistics::Chunk),
            // Test with no statistics
            TestOptions::new(2, 256, 91)
                .with_null_percent(25)
                .with_enabled_statistics(EnabledStatistics::None),
            // Test with all null
            TestOptions::new(2, 128, 91)
                .with_null_percent(100)
                .with_enabled_statistics(EnabledStatistics::None),
            // Test skip

            // choose record_batch_batch (15) so batches cross row
            // group boundaries (50 rows in 2 row groups) cases.
            TestOptions::new(2, 100, 15).with_row_selections(),
            // choose record_batch_batch (5) so batches sometime fall
            // on row group boundaries and (25 rows in 3 row groups
            // --> row groups of 10, 10, and 5). Tests buffer
            // refilling edge cases.
            TestOptions::new(3, 25, 5).with_row_selections(),
            // Choose record_batch_size (25) so all batches fall
            // exactly on row group boundary (25). Tests buffer
            // refilling edge cases.
            TestOptions::new(4, 100, 25).with_row_selections(),
            // Set maximum page size so row groups have multiple pages
            TestOptions::new(3, 256, 73)
                .with_max_data_page_size(128)
                .with_row_selections(),
            // Set small dictionary page size to test dictionary fallback
            TestOptions::new(3, 256, 57)
                .with_max_dict_page_size(128)
                .with_row_selections(),
            // Test optional but with no nulls
            TestOptions::new(2, 256, 127)
                .with_null_percent(0)
                .with_row_selections(),
            // Test optional with nulls
            TestOptions::new(2, 256, 93)
                .with_null_percent(25)
                .with_row_selections(),
            // Test optional with nulls
            TestOptions::new(2, 256, 93)
                .with_null_percent(25)
                .with_row_selections()
                .with_limit(10),
            // Test optional with nulls
            TestOptions::new(2, 256, 93)
                .with_null_percent(25)
                .with_row_selections()
                .with_offset(20)
                .with_limit(10),
            // Test filter

            // Test with row filter
            TestOptions::new(4, 100, 25).with_row_filter(),
            // Test with row selection and row filter
            TestOptions::new(4, 100, 25)
                .with_row_selections()
                .with_row_filter(),
            // Test with nulls and row filter
            TestOptions::new(2, 256, 93)
                .with_null_percent(25)
                .with_max_data_page_size(10)
                .with_row_filter(),
            // Test with nulls and row filter and small pages
            TestOptions::new(2, 256, 93)
                .with_null_percent(25)
                .with_max_data_page_size(10)
                .with_row_selections()
                .with_row_filter(),
            // Test with row selection and no offset index and small pages
            TestOptions::new(2, 256, 93)
                .with_enabled_statistics(EnabledStatistics::None)
                .with_max_data_page_size(10)
                .with_row_selections(),
        ];

        all_options.into_iter().for_each(|opts| {
            for writer_version in [WriterVersion::PARQUET_1_0, WriterVersion::PARQUET_2_0] {
                for encoding in encodings {
                    let opts = TestOptions {
                        writer_version,
                        encoding: *encoding,
                        ..opts.clone()
                    };

                    single_column_reader_test::<T, _, G>(
                        opts,
                        rand_max,
                        converted_type,
                        arrow_type.clone(),
                        &converter,
                    )
                }
            }
        });
    }

    /// Create a parquet file and then read it using
    /// `ParquetFileArrowReader` using the parameters described in
    /// `opts`.
    fn single_column_reader_test<T, F, G>(
        opts: TestOptions,
        rand_max: i32,
        converted_type: ConvertedType,
        arrow_type: Option<ArrowDataType>,
        converter: F,
    ) where
        T: DataType,
        G: RandGen<T>,
        F: Fn(&[Option<T::T>]) -> ArrayRef,
    {
        // Print out options to facilitate debugging failures on CI
        println!(
            "Running type {:?} single_column_reader_test ConvertedType::{}/ArrowType::{:?} with Options: {:?}",
            T::get_physical_type(), converted_type, arrow_type, opts
        );

        //according to null_percent generate def_levels
        let (repetition, def_levels) = match opts.null_percent.as_ref() {
            Some(null_percent) => {
                let mut rng = thread_rng();

                let def_levels: Vec<Vec<i16>> = (0..opts.num_row_groups)
                    .map(|_| {
                        std::iter::from_fn(|| {
                            Some((rng.next_u32() as usize % 100 >= *null_percent) as i16)
                        })
                        .take(opts.num_rows)
                        .collect()
                    })
                    .collect();
                (Repetition::OPTIONAL, Some(def_levels))
            }
            None => (Repetition::REQUIRED, None),
        };

        //generate random table data
        let values: Vec<Vec<T::T>> = (0..opts.num_row_groups)
            .map(|idx| {
                let null_count = match def_levels.as_ref() {
                    Some(d) => d[idx].iter().filter(|x| **x == 0).count(),
                    None => 0,
                };
                G::gen_vec(rand_max, opts.num_rows - null_count)
            })
            .collect();

        let len = match T::get_physical_type() {
            crate::basic::Type::FIXED_LEN_BYTE_ARRAY => rand_max,
            crate::basic::Type::INT96 => 12,
            _ => -1,
        };

        let fields = vec![Arc::new(
            Type::primitive_type_builder("leaf", T::get_physical_type())
                .with_repetition(repetition)
                .with_converted_type(converted_type)
                .with_length(len)
                .build()
                .unwrap(),
        )];

        let schema = Arc::new(
            Type::group_type_builder("test_schema")
                .with_fields(fields)
                .build()
                .unwrap(),
        );

        let arrow_field = arrow_type.map(|t| Field::new("leaf", t, false));

        let mut file = tempfile::tempfile().unwrap();

        generate_single_column_file_with_data::<T>(
            &values,
            def_levels.as_ref(),
            file.try_clone().unwrap(), // Cannot use &mut File (#1163)
            schema,
            arrow_field,
            &opts,
        )
        .unwrap();

        file.rewind().unwrap();

        let options = ArrowReaderOptions::new()
            .with_page_index(opts.enabled_statistics == EnabledStatistics::Page);

        let mut builder =
            ParquetRecordBatchReaderBuilder::try_new_with_options(file, options).unwrap();

        let expected_data = match opts.row_selections {
            Some((selections, row_count)) => {
                let mut without_skip_data = gen_expected_data::<T>(def_levels.as_ref(), &values);

                let mut skip_data: Vec<Option<T::T>> = vec![];
                let dequeue: VecDeque<RowSelector> = selections.clone().into();
                for select in dequeue {
                    if select.skip {
                        without_skip_data.drain(0..select.row_count);
                    } else {
                        skip_data.extend(without_skip_data.drain(0..select.row_count));
                    }
                }
                builder = builder.with_row_selection(selections);

                assert_eq!(skip_data.len(), row_count);
                skip_data
            }
            None => {
                //get flatten table data
                let expected_data = gen_expected_data::<T>(def_levels.as_ref(), &values);
                assert_eq!(expected_data.len(), opts.num_rows * opts.num_row_groups);
                expected_data
            }
        };

        let mut expected_data = match opts.row_filter {
            Some(filter) => {
                let expected_data = expected_data
                    .into_iter()
                    .zip(filter.iter())
                    .filter_map(|(d, f)| f.then(|| d))
                    .collect();

                let mut filter_offset = 0;
                let filter = RowFilter::new(vec![Box::new(ArrowPredicateFn::new(
                    ProjectionMask::all(),
                    move |b| {
                        let array = BooleanArray::from_iter(
                            filter
                                .iter()
                                .skip(filter_offset)
                                .take(b.num_rows())
                                .map(|x| Some(*x)),
                        );
                        filter_offset += b.num_rows();
                        Ok(array)
                    },
                ))]);

                builder = builder.with_row_filter(filter);
                expected_data
            }
            None => expected_data,
        };

        if let Some(offset) = opts.offset {
            builder = builder.with_offset(offset);
            expected_data = expected_data.into_iter().skip(offset).collect();
        }

        if let Some(limit) = opts.limit {
            builder = builder.with_limit(limit);
            expected_data = expected_data.into_iter().take(limit).collect();
        }

        let mut record_reader = builder
            .with_batch_size(opts.record_batch_size)
            .build()
            .unwrap();

        let mut total_read = 0;
        loop {
            let maybe_batch = record_reader.next();
            if total_read < expected_data.len() {
                let end = min(total_read + opts.record_batch_size, expected_data.len());
                let batch = maybe_batch.unwrap().unwrap();
                assert_eq!(end - total_read, batch.num_rows());

                let a = converter(&expected_data[total_read..end]);
                let b = Arc::clone(batch.column(0));

                assert_eq!(a.data_type(), b.data_type());
                assert_eq!(a.to_data(), b.to_data());
                assert_eq!(
                    a.as_any().type_id(),
                    b.as_any().type_id(),
                    "incorrect type ids"
                );

                total_read = end;
            } else {
                assert!(maybe_batch.is_none());
                break;
            }
        }
    }

    fn gen_expected_data<T: DataType>(
        def_levels: Option<&Vec<Vec<i16>>>,
        values: &[Vec<T::T>],
    ) -> Vec<Option<T::T>> {
        let data: Vec<Option<T::T>> = match def_levels {
            Some(levels) => {
                let mut values_iter = values.iter().flatten();
                levels
                    .iter()
                    .flatten()
                    .map(|d| match d {
                        1 => Some(values_iter.next().cloned().unwrap()),
                        0 => None,
                        _ => unreachable!(),
                    })
                    .collect()
            }
            None => values.iter().flatten().map(|b| Some(b.clone())).collect(),
        };
        data
    }

    fn generate_single_column_file_with_data<T: DataType>(
        values: &[Vec<T::T>],
        def_levels: Option<&Vec<Vec<i16>>>,
        file: File,
        schema: TypePtr,
        field: Option<Field>,
        opts: &TestOptions,
    ) -> Result<crate::format::FileMetaData> {
        let mut writer_props = opts.writer_props();
        if let Some(field) = field {
            let arrow_schema = Schema::new(vec![field]);
            add_encoded_arrow_schema_to_metadata(&arrow_schema, &mut writer_props);
        }

        let mut writer = SerializedFileWriter::new(file, schema, Arc::new(writer_props))?;

        for (idx, v) in values.iter().enumerate() {
            let def_levels = def_levels.map(|d| d[idx].as_slice());
            let mut row_group_writer = writer.next_row_group()?;
            {
                let mut column_writer = row_group_writer
                    .next_column()?
                    .expect("Column writer is none!");

                column_writer
                    .typed::<T>()
                    .write_batch(v, def_levels, None)?;

                column_writer.close()?;
            }
            row_group_writer.close()?;
        }

        writer.close()
    }

    fn get_test_file(file_name: &str) -> File {
        let mut path = PathBuf::new();
        path.push(arrow::util::test_util::arrow_test_data());
        path.push(file_name);

        File::open(path.as_path()).expect("File not found!")
    }

    #[test]
    fn test_read_structs() {
        // This particular test file has columns of struct types where there is
        // a column that has the same name as one of the struct fields
        // (see: ARROW-11452)
        let testdata = arrow::util::test_util::parquet_test_data();
        let path = format!("{testdata}/nested_structs.rust.parquet");
        let file = File::open(&path).unwrap();
        let record_batch_reader = ParquetRecordBatchReader::try_new(file, 60).unwrap();

        for batch in record_batch_reader {
            batch.unwrap();
        }

        let file = File::open(&path).unwrap();
        let builder = ParquetRecordBatchReaderBuilder::try_new(file).unwrap();

        let mask = ProjectionMask::leaves(builder.parquet_schema(), [3, 8, 10]);
        let projected_reader = builder
            .with_projection(mask)
            .with_batch_size(60)
            .build()
            .unwrap();

        let expected_schema = Schema::new(vec![
            Field::new(
                "roll_num",
                ArrowDataType::Struct(Fields::from(vec![Field::new(
                    "count",
                    ArrowDataType::UInt64,
                    false,
                )])),
                false,
            ),
            Field::new(
                "PC_CUR",
                ArrowDataType::Struct(Fields::from(vec![
                    Field::new("mean", ArrowDataType::Int64, false),
                    Field::new("sum", ArrowDataType::Int64, false),
                ])),
                false,
            ),
        ]);

        // Tests for #1652 and #1654
        assert_eq!(&expected_schema, projected_reader.schema().as_ref());

        for batch in projected_reader {
            let batch = batch.unwrap();
            assert_eq!(batch.schema().as_ref(), &expected_schema);
        }
    }

    #[test]
    // same as test_read_structs but constructs projection mask via column names
    fn test_read_structs_by_name() {
        let testdata = arrow::util::test_util::parquet_test_data();
        let path = format!("{testdata}/nested_structs.rust.parquet");
        let file = File::open(&path).unwrap();
        let record_batch_reader = ParquetRecordBatchReader::try_new(file, 60).unwrap();

        for batch in record_batch_reader {
            batch.unwrap();
        }

        let file = File::open(&path).unwrap();
        let builder = ParquetRecordBatchReaderBuilder::try_new(file).unwrap();

        let mask = ProjectionMask::columns(
            builder.parquet_schema(),
            ["roll_num.count", "PC_CUR.mean", "PC_CUR.sum"],
        );
        let projected_reader = builder
            .with_projection(mask)
            .with_batch_size(60)
            .build()
            .unwrap();

        let expected_schema = Schema::new(vec![
            Field::new(
                "roll_num",
                ArrowDataType::Struct(Fields::from(vec![Field::new(
                    "count",
                    ArrowDataType::UInt64,
                    false,
                )])),
                false,
            ),
            Field::new(
                "PC_CUR",
                ArrowDataType::Struct(Fields::from(vec![
                    Field::new("mean", ArrowDataType::Int64, false),
                    Field::new("sum", ArrowDataType::Int64, false),
                ])),
                false,
            ),
        ]);

        assert_eq!(&expected_schema, projected_reader.schema().as_ref());

        for batch in projected_reader {
            let batch = batch.unwrap();
            assert_eq!(batch.schema().as_ref(), &expected_schema);
        }
    }

    #[test]
    fn test_read_maps() {
        let testdata = arrow::util::test_util::parquet_test_data();
        let path = format!("{testdata}/nested_maps.snappy.parquet");
        let file = File::open(path).unwrap();
        let record_batch_reader = ParquetRecordBatchReader::try_new(file, 60).unwrap();

        for batch in record_batch_reader {
            batch.unwrap();
        }
    }

    #[test]
    fn test_nested_nullability() {
        let message_type = "message nested {
          OPTIONAL Group group {
            REQUIRED INT32 leaf;
          }
        }";

        let file = tempfile::tempfile().unwrap();
        let schema = Arc::new(parse_message_type(message_type).unwrap());

        {
            // Write using low-level parquet API (#1167)
            let mut writer =
                SerializedFileWriter::new(file.try_clone().unwrap(), schema, Default::default())
                    .unwrap();

            {
                let mut row_group_writer = writer.next_row_group().unwrap();
                let mut column_writer = row_group_writer.next_column().unwrap().unwrap();

                column_writer
                    .typed::<Int32Type>()
                    .write_batch(&[34, 76], Some(&[0, 1, 0, 1]), None)
                    .unwrap();

                column_writer.close().unwrap();
                row_group_writer.close().unwrap();
            }

            writer.close().unwrap();
        }

        let builder = ParquetRecordBatchReaderBuilder::try_new(file).unwrap();
        let mask = ProjectionMask::leaves(builder.parquet_schema(), [0]);

        let reader = builder.with_projection(mask).build().unwrap();

        let expected_schema = Schema::new(Fields::from(vec![Field::new(
            "group",
            ArrowDataType::Struct(vec![Field::new("leaf", ArrowDataType::Int32, false)].into()),
            true,
        )]));

        let batch = reader.into_iter().next().unwrap().unwrap();
        assert_eq!(batch.schema().as_ref(), &expected_schema);
        assert_eq!(batch.num_rows(), 4);
        assert_eq!(batch.column(0).null_count(), 2);
    }

    #[test]
    fn test_invalid_utf8() {
        // a parquet file with 1 column with invalid utf8
        let data = vec![
            80, 65, 82, 49, 21, 6, 21, 22, 21, 22, 92, 21, 2, 21, 0, 21, 2, 21, 0, 21, 4, 21, 0,
            18, 28, 54, 0, 40, 5, 104, 101, 255, 108, 111, 24, 5, 104, 101, 255, 108, 111, 0, 0, 0,
            3, 1, 5, 0, 0, 0, 104, 101, 255, 108, 111, 38, 110, 28, 21, 12, 25, 37, 6, 0, 25, 24,
            2, 99, 49, 21, 0, 22, 2, 22, 102, 22, 102, 38, 8, 60, 54, 0, 40, 5, 104, 101, 255, 108,
            111, 24, 5, 104, 101, 255, 108, 111, 0, 0, 0, 21, 4, 25, 44, 72, 4, 114, 111, 111, 116,
            21, 2, 0, 21, 12, 37, 2, 24, 2, 99, 49, 37, 0, 76, 28, 0, 0, 0, 22, 2, 25, 28, 25, 28,
            38, 110, 28, 21, 12, 25, 37, 6, 0, 25, 24, 2, 99, 49, 21, 0, 22, 2, 22, 102, 22, 102,
            38, 8, 60, 54, 0, 40, 5, 104, 101, 255, 108, 111, 24, 5, 104, 101, 255, 108, 111, 0, 0,
            0, 22, 102, 22, 2, 0, 40, 44, 65, 114, 114, 111, 119, 50, 32, 45, 32, 78, 97, 116, 105,
            118, 101, 32, 82, 117, 115, 116, 32, 105, 109, 112, 108, 101, 109, 101, 110, 116, 97,
            116, 105, 111, 110, 32, 111, 102, 32, 65, 114, 114, 111, 119, 0, 130, 0, 0, 0, 80, 65,
            82, 49,
        ];

        let file = Bytes::from(data);
        let mut record_batch_reader = ParquetRecordBatchReader::try_new(file, 10).unwrap();

        let error = record_batch_reader.next().unwrap().unwrap_err();

        assert!(
            error.to_string().contains("invalid utf-8 sequence"),
            "{}",
            error
        );
    }

    #[test]
    fn test_invalid_utf8_string_array() {
        test_invalid_utf8_string_array_inner::<i32>();
    }

    #[test]
    fn test_invalid_utf8_large_string_array() {
        test_invalid_utf8_string_array_inner::<i64>();
    }

    fn test_invalid_utf8_string_array_inner<O: OffsetSizeTrait>() {
        let cases = [
            invalid_utf8_first_char::<O>(),
            invalid_utf8_first_char_long_strings::<O>(),
            invalid_utf8_later_char::<O>(),
            invalid_utf8_later_char_long_strings::<O>(),
            invalid_utf8_later_char_really_long_strings::<O>(),
            invalid_utf8_later_char_really_long_strings2::<O>(),
        ];
        for array in &cases {
            for encoding in STRING_ENCODINGS {
                // data is not valid utf8 we can not construct a correct StringArray
                // safely, so purposely create an invalid StringArray
                let array = unsafe {
                    GenericStringArray::<O>::new_unchecked(
                        array.offsets().clone(),
                        array.values().clone(),
                        array.nulls().cloned(),
                    )
                };
                let data_type = array.data_type().clone();
                let data = write_to_parquet_with_encoding(Arc::new(array), *encoding);
                let err = read_from_parquet(data).unwrap_err();
                let expected_err =
                    "Parquet argument error: Parquet error: encountered non UTF-8 data";
                assert!(
                    err.to_string().contains(expected_err),
                    "data type: {data_type:?}, expected: {expected_err}, got: {err}"
                );
            }
        }
    }

    #[test]
    fn test_invalid_utf8_string_view_array() {
        let cases = [
            invalid_utf8_first_char::<i32>(),
            invalid_utf8_first_char_long_strings::<i32>(),
            invalid_utf8_later_char::<i32>(),
            invalid_utf8_later_char_long_strings::<i32>(),
            invalid_utf8_later_char_really_long_strings::<i32>(),
            invalid_utf8_later_char_really_long_strings2::<i32>(),
        ];

        for encoding in STRING_ENCODINGS {
            for array in &cases {
                let array = arrow_cast::cast(&array, &ArrowDataType::BinaryView).unwrap();
                let array = array.as_binary_view();

                // data is not valid utf8 we can not construct a correct StringArray
                // safely, so purposely create an invalid StringViewArray
                let array = unsafe {
                    StringViewArray::new_unchecked(
                        array.views().clone(),
                        array.data_buffers().to_vec(),
                        array.nulls().cloned(),
                    )
                };

                let data_type = array.data_type().clone();
                let data = write_to_parquet_with_encoding(Arc::new(array), *encoding);
                let err = read_from_parquet(data).unwrap_err();
                let expected_err =
                    "Parquet argument error: Parquet error: encountered non UTF-8 data";
                assert!(
                    err.to_string().contains(expected_err),
                    "data type: {data_type:?}, expected: {expected_err}, got: {err}"
                );
            }
        }
    }

    /// Encodings suitable for string data
    const STRING_ENCODINGS: &[Option<Encoding>] = &[
        None,
        Some(Encoding::PLAIN),
        Some(Encoding::DELTA_LENGTH_BYTE_ARRAY),
        Some(Encoding::DELTA_BYTE_ARRAY),
    ];

    /// Invalid Utf-8 sequence in the first character
    /// <https://stackoverflow.com/questions/1301402/example-invalid-utf8-string>
    const INVALID_UTF8_FIRST_CHAR: &[u8] = &[0xa0, 0xa1, 0x20, 0x20];

    /// Invalid Utf=8 sequence in NOT the first character
    /// <https://stackoverflow.com/questions/1301402/example-invalid-utf8-string>
    const INVALID_UTF8_LATER_CHAR: &[u8] = &[0x20, 0x20, 0x20, 0xa0, 0xa1, 0x20, 0x20];

    /// returns a BinaryArray with invalid UTF8 data in the first character
    fn invalid_utf8_first_char<O: OffsetSizeTrait>() -> GenericBinaryArray<O> {
        let valid: &[u8] = b"   ";
        let invalid = INVALID_UTF8_FIRST_CHAR;
        GenericBinaryArray::<O>::from_iter(vec![None, Some(valid), None, Some(invalid)])
    }

    /// Returns a BinaryArray with invalid UTF8 data in the first character of a
    /// string larger than 12 bytes which is handled specially when reading
    /// `ByteViewArray`s
    fn invalid_utf8_first_char_long_strings<O: OffsetSizeTrait>() -> GenericBinaryArray<O> {
        let valid: &[u8] = b"   ";
        let mut invalid = vec![];
        invalid.extend_from_slice(b"ThisStringIsCertainlyLongerThan12Bytes");
        invalid.extend_from_slice(INVALID_UTF8_FIRST_CHAR);
        GenericBinaryArray::<O>::from_iter(vec![None, Some(valid), None, Some(&invalid)])
    }

    /// returns a BinaryArray with invalid UTF8 data in a character other than
    /// the first (this is checked in a special codepath)
    fn invalid_utf8_later_char<O: OffsetSizeTrait>() -> GenericBinaryArray<O> {
        let valid: &[u8] = b"   ";
        let invalid: &[u8] = INVALID_UTF8_LATER_CHAR;
        GenericBinaryArray::<O>::from_iter(vec![None, Some(valid), None, Some(invalid)])
    }

    /// returns a BinaryArray with invalid UTF8 data in a character other than
    /// the first in a string larger than 12 bytes which is handled specially
    /// when reading `ByteViewArray`s (this is checked in a special codepath)
    fn invalid_utf8_later_char_long_strings<O: OffsetSizeTrait>() -> GenericBinaryArray<O> {
        let valid: &[u8] = b"   ";
        let mut invalid = vec![];
        invalid.extend_from_slice(b"ThisStringIsCertainlyLongerThan12Bytes");
        invalid.extend_from_slice(INVALID_UTF8_LATER_CHAR);
        GenericBinaryArray::<O>::from_iter(vec![None, Some(valid), None, Some(&invalid)])
    }

    /// returns a BinaryArray with invalid UTF8 data in a character other than
    /// the first in a string larger than 128 bytes which is handled specially
    /// when reading `ByteViewArray`s (this is checked in a special codepath)
    fn invalid_utf8_later_char_really_long_strings<O: OffsetSizeTrait>() -> GenericBinaryArray<O> {
        let valid: &[u8] = b"   ";
        let mut invalid = vec![];
        for _ in 0..10 {
            // each instance is 38 bytes
            invalid.extend_from_slice(b"ThisStringIsCertainlyLongerThan12Bytes");
        }
        invalid.extend_from_slice(INVALID_UTF8_LATER_CHAR);
        GenericBinaryArray::<O>::from_iter(vec![None, Some(valid), None, Some(&invalid)])
    }

    /// returns a BinaryArray with small invalid UTF8 data followed by a large
    /// invalid UTF8 data in a character other than the first in a string larger
    fn invalid_utf8_later_char_really_long_strings2<O: OffsetSizeTrait>() -> GenericBinaryArray<O> {
        let valid: &[u8] = b"   ";
        let mut valid_long = vec![];
        for _ in 0..10 {
            // each instance is 38 bytes
            valid_long.extend_from_slice(b"ThisStringIsCertainlyLongerThan12Bytes");
        }
        let invalid = INVALID_UTF8_LATER_CHAR;
        GenericBinaryArray::<O>::from_iter(vec![
            None,
            Some(valid),
            Some(invalid),
            None,
            Some(&valid_long),
            Some(valid),
        ])
    }

    /// writes the array into a single column parquet file with the specified
    /// encoding.
    ///
    /// If no encoding is specified, use default (dictionary) encoding
    fn write_to_parquet_with_encoding(array: ArrayRef, encoding: Option<Encoding>) -> Vec<u8> {
        let batch = RecordBatch::try_from_iter(vec![("c", array)]).unwrap();
        let mut data = vec![];
        let schema = batch.schema();
        let props = encoding.map(|encoding| {
            WriterProperties::builder()
                // must disable dictionary encoding to actually use encoding
                .set_dictionary_enabled(false)
                .set_encoding(encoding)
                .build()
        });

        {
            let mut writer = ArrowWriter::try_new(&mut data, schema, props).unwrap();
            writer.write(&batch).unwrap();
            writer.flush().unwrap();
            writer.close().unwrap();
        };
        data
    }

    /// read the parquet file into a record batch
    fn read_from_parquet(data: Vec<u8>) -> Result<Vec<RecordBatch>, ArrowError> {
        let reader = ArrowReaderBuilder::try_new(bytes::Bytes::from(data))
            .unwrap()
            .build()
            .unwrap();

        reader.collect()
    }

    #[test]
    fn test_dictionary_preservation() {
        let fields = vec![Arc::new(
            Type::primitive_type_builder("leaf", PhysicalType::BYTE_ARRAY)
                .with_repetition(Repetition::OPTIONAL)
                .with_converted_type(ConvertedType::UTF8)
                .build()
                .unwrap(),
        )];

        let schema = Arc::new(
            Type::group_type_builder("test_schema")
                .with_fields(fields)
                .build()
                .unwrap(),
        );

        let dict_type = ArrowDataType::Dictionary(
            Box::new(ArrowDataType::Int32),
            Box::new(ArrowDataType::Utf8),
        );

        let arrow_field = Field::new("leaf", dict_type, true);

        let mut file = tempfile::tempfile().unwrap();

        let values = vec![
            vec![
                ByteArray::from("hello"),
                ByteArray::from("a"),
                ByteArray::from("b"),
                ByteArray::from("d"),
            ],
            vec![
                ByteArray::from("c"),
                ByteArray::from("a"),
                ByteArray::from("b"),
            ],
        ];

        let def_levels = vec![
            vec![1, 0, 0, 1, 0, 0, 1, 1],
            vec![0, 0, 1, 1, 0, 0, 1, 0, 0],
        ];

        let opts = TestOptions {
            encoding: Encoding::RLE_DICTIONARY,
            ..Default::default()
        };

        generate_single_column_file_with_data::<ByteArrayType>(
            &values,
            Some(&def_levels),
            file.try_clone().unwrap(), // Cannot use &mut File (#1163)
            schema,
            Some(arrow_field),
            &opts,
        )
        .unwrap();

        file.rewind().unwrap();

        let record_reader = ParquetRecordBatchReader::try_new(file, 3).unwrap();

        let batches = record_reader
            .collect::<Result<Vec<RecordBatch>, _>>()
            .unwrap();

        assert_eq!(batches.len(), 6);
        assert!(batches.iter().all(|x| x.num_columns() == 1));

        let row_counts = batches
            .iter()
            .map(|x| (x.num_rows(), x.column(0).null_count()))
            .collect::<Vec<_>>();

        assert_eq!(
            row_counts,
            vec![(3, 2), (3, 2), (3, 1), (3, 1), (3, 2), (2, 2)]
        );

        let get_dict = |batch: &RecordBatch| batch.column(0).to_data().child_data()[0].clone();

        // First and second batch in same row group -> same dictionary
        assert_eq!(get_dict(&batches[0]), get_dict(&batches[1]));
        // Third batch spans row group -> computed dictionary
        assert_ne!(get_dict(&batches[1]), get_dict(&batches[2]));
        assert_ne!(get_dict(&batches[2]), get_dict(&batches[3]));
        // Fourth, fifth and sixth from same row group -> same dictionary
        assert_eq!(get_dict(&batches[3]), get_dict(&batches[4]));
        assert_eq!(get_dict(&batches[4]), get_dict(&batches[5]));
    }

    #[test]
    fn test_read_null_list() {
        let testdata = arrow::util::test_util::parquet_test_data();
        let path = format!("{testdata}/null_list.parquet");
        let file = File::open(path).unwrap();
        let mut record_batch_reader = ParquetRecordBatchReader::try_new(file, 60).unwrap();

        let batch = record_batch_reader.next().unwrap().unwrap();
        assert_eq!(batch.num_rows(), 1);
        assert_eq!(batch.num_columns(), 1);
        assert_eq!(batch.column(0).len(), 1);

        let list = batch
            .column(0)
            .as_any()
            .downcast_ref::<ListArray>()
            .unwrap();
        assert_eq!(list.len(), 1);
        assert!(list.is_valid(0));

        let val = list.value(0);
        assert_eq!(val.len(), 0);
    }

    #[test]
    fn test_null_schema_inference() {
        let testdata = arrow::util::test_util::parquet_test_data();
        let path = format!("{testdata}/null_list.parquet");
        let file = File::open(path).unwrap();

        let arrow_field = Field::new(
            "emptylist",
            ArrowDataType::List(Arc::new(Field::new_list_field(ArrowDataType::Null, true))),
            true,
        );

        let options = ArrowReaderOptions::new().with_skip_arrow_metadata(true);
        let builder = ParquetRecordBatchReaderBuilder::try_new_with_options(file, options).unwrap();
        let schema = builder.schema();
        assert_eq!(schema.fields().len(), 1);
        assert_eq!(schema.field(0), &arrow_field);
    }

    #[test]
    fn test_skip_metadata() {
        let col = Arc::new(TimestampNanosecondArray::from_iter_values(vec![0, 1, 2]));
        let field = Field::new("col", col.data_type().clone(), true);

        let schema_without_metadata = Arc::new(Schema::new(vec![field.clone()]));

        let metadata = [("key".to_string(), "value".to_string())]
            .into_iter()
            .collect();

        let schema_with_metadata = Arc::new(Schema::new(vec![field.with_metadata(metadata)]));

        assert_ne!(schema_with_metadata, schema_without_metadata);

        let batch =
            RecordBatch::try_new(schema_with_metadata.clone(), vec![col as ArrayRef]).unwrap();

        let file = |version: WriterVersion| {
            let props = WriterProperties::builder()
                .set_writer_version(version)
                .build();

            let file = tempfile().unwrap();
            let mut writer =
                ArrowWriter::try_new(file.try_clone().unwrap(), batch.schema(), Some(props))
                    .unwrap();
            writer.write(&batch).unwrap();
            writer.close().unwrap();
            file
        };

        let skip_options = ArrowReaderOptions::new().with_skip_arrow_metadata(true);

        let v1_reader = file(WriterVersion::PARQUET_1_0);
        let v2_reader = file(WriterVersion::PARQUET_2_0);

        let arrow_reader =
            ParquetRecordBatchReader::try_new(v1_reader.try_clone().unwrap(), 1024).unwrap();
        assert_eq!(arrow_reader.schema(), schema_with_metadata);

        let reader =
            ParquetRecordBatchReaderBuilder::try_new_with_options(v1_reader, skip_options.clone())
                .unwrap()
                .build()
                .unwrap();
        assert_eq!(reader.schema(), schema_without_metadata);

        let arrow_reader =
            ParquetRecordBatchReader::try_new(v2_reader.try_clone().unwrap(), 1024).unwrap();
        assert_eq!(arrow_reader.schema(), schema_with_metadata);

        let reader = ParquetRecordBatchReaderBuilder::try_new_with_options(v2_reader, skip_options)
            .unwrap()
            .build()
            .unwrap();
        assert_eq!(reader.schema(), schema_without_metadata);
    }

    fn write_parquet_from_iter<I, F>(value: I) -> File
    where
        I: IntoIterator<Item = (F, ArrayRef)>,
        F: AsRef<str>,
    {
        let batch = RecordBatch::try_from_iter(value).unwrap();
        let file = tempfile().unwrap();
        let mut writer =
            ArrowWriter::try_new(file.try_clone().unwrap(), batch.schema().clone(), None).unwrap();
        writer.write(&batch).unwrap();
        writer.close().unwrap();
        file
    }

    fn run_schema_test_with_error<I, F>(value: I, schema: SchemaRef, expected_error: &str)
    where
        I: IntoIterator<Item = (F, ArrayRef)>,
        F: AsRef<str>,
    {
        let file = write_parquet_from_iter(value);
        let options_with_schema = ArrowReaderOptions::new().with_schema(schema.clone());
        let builder = ParquetRecordBatchReaderBuilder::try_new_with_options(
            file.try_clone().unwrap(),
            options_with_schema,
        );
        assert_eq!(builder.err().unwrap().to_string(), expected_error);
    }

    #[test]
    fn test_schema_too_few_columns() {
        run_schema_test_with_error(
            vec![
                ("int64", Arc::new(Int64Array::from(vec![0])) as ArrayRef),
                ("int32", Arc::new(Int32Array::from(vec![0])) as ArrayRef),
            ],
            Arc::new(Schema::new(vec![Field::new(
                "int64",
                ArrowDataType::Int64,
                false,
            )])),
            "Arrow: incompatible arrow schema, expected 2 struct fields got 1",
        );
    }

    #[test]
    fn test_schema_too_many_columns() {
        run_schema_test_with_error(
            vec![("int64", Arc::new(Int64Array::from(vec![0])) as ArrayRef)],
            Arc::new(Schema::new(vec![
                Field::new("int64", ArrowDataType::Int64, false),
                Field::new("int32", ArrowDataType::Int32, false),
            ])),
            "Arrow: incompatible arrow schema, expected 1 struct fields got 2",
        );
    }

    #[test]
    fn test_schema_mismatched_column_names() {
        run_schema_test_with_error(
            vec![("int64", Arc::new(Int64Array::from(vec![0])) as ArrayRef)],
            Arc::new(Schema::new(vec![Field::new(
                "other",
                ArrowDataType::Int64,
                false,
            )])),
            "Arrow: incompatible arrow schema, expected field named int64 got other",
        );
    }

    #[test]
    fn test_schema_incompatible_columns() {
        run_schema_test_with_error(
            vec![
                (
                    "col1_invalid",
                    Arc::new(Int64Array::from(vec![0])) as ArrayRef,
                ),
                (
                    "col2_valid",
                    Arc::new(Int32Array::from(vec![0])) as ArrayRef,
                ),
                (
                    "col3_invalid",
                    Arc::new(Date64Array::from(vec![0])) as ArrayRef,
                ),
            ],
            Arc::new(Schema::new(vec![
                Field::new("col1_invalid", ArrowDataType::Int32, false),
                Field::new("col2_valid", ArrowDataType::Int32, false),
                Field::new("col3_invalid", ArrowDataType::Int32, false),
            ])),
            "Arrow: incompatible arrow schema, the following fields could not be cast: [col1_invalid, col3_invalid]",
        );
    }

    #[test]
    fn test_one_incompatible_nested_column() {
        let nested_fields = Fields::from(vec![
            Field::new("nested1_valid", ArrowDataType::Utf8, false),
            Field::new("nested1_invalid", ArrowDataType::Int64, false),
        ]);
        let nested = StructArray::try_new(
            nested_fields,
            vec![
                Arc::new(StringArray::from(vec!["a"])) as ArrayRef,
                Arc::new(Int64Array::from(vec![0])) as ArrayRef,
            ],
            None,
        )
        .expect("struct array");
        let supplied_nested_fields = Fields::from(vec![
            Field::new("nested1_valid", ArrowDataType::Utf8, false),
            Field::new("nested1_invalid", ArrowDataType::Int32, false),
        ]);
        run_schema_test_with_error(
            vec![
                ("col1", Arc::new(Int64Array::from(vec![0])) as ArrayRef),
                ("col2", Arc::new(Int32Array::from(vec![0])) as ArrayRef),
                ("nested", Arc::new(nested) as ArrayRef),
            ],
            Arc::new(Schema::new(vec![
                Field::new("col1", ArrowDataType::Int64, false),
                Field::new("col2", ArrowDataType::Int32, false),
                Field::new(
                    "nested",
                    ArrowDataType::Struct(supplied_nested_fields),
                    false,
                ),
            ])),
            "Arrow: incompatible arrow schema, the following fields could not be cast: [nested]",
        );
    }

    #[test]
    fn test_read_binary_as_utf8() {
        let file = write_parquet_from_iter(vec![
            (
                "binary_to_utf8",
                Arc::new(BinaryArray::from(vec![
                    b"one".as_ref(),
                    b"two".as_ref(),
                    b"three".as_ref(),
                ])) as ArrayRef,
            ),
            (
                "large_binary_to_large_utf8",
                Arc::new(LargeBinaryArray::from(vec![
                    b"one".as_ref(),
                    b"two".as_ref(),
                    b"three".as_ref(),
                ])) as ArrayRef,
            ),
            (
                "binary_view_to_utf8_view",
                Arc::new(BinaryViewArray::from(vec![
                    b"one".as_ref(),
                    b"two".as_ref(),
                    b"three".as_ref(),
                ])) as ArrayRef,
            ),
        ]);
        let supplied_fields = Fields::from(vec![
            Field::new("binary_to_utf8", ArrowDataType::Utf8, false),
            Field::new(
                "large_binary_to_large_utf8",
                ArrowDataType::LargeUtf8,
                false,
            ),
            Field::new("binary_view_to_utf8_view", ArrowDataType::Utf8View, false),
        ]);

        let options = ArrowReaderOptions::new().with_schema(Arc::new(Schema::new(supplied_fields)));
        let mut arrow_reader = ParquetRecordBatchReaderBuilder::try_new_with_options(
            file.try_clone().unwrap(),
            options,
        )
        .expect("reader builder with schema")
        .build()
        .expect("reader with schema");

        let batch = arrow_reader.next().unwrap().unwrap();
        assert_eq!(batch.num_columns(), 3);
        assert_eq!(batch.num_rows(), 3);
        assert_eq!(
            batch
                .column(0)
                .as_string::<i32>()
                .iter()
                .collect::<Vec<_>>(),
            vec![Some("one"), Some("two"), Some("three")]
        );

        assert_eq!(
            batch
                .column(1)
                .as_string::<i64>()
                .iter()
                .collect::<Vec<_>>(),
            vec![Some("one"), Some("two"), Some("three")]
        );

        assert_eq!(
            batch.column(2).as_string_view().iter().collect::<Vec<_>>(),
            vec![Some("one"), Some("two"), Some("three")]
        );
    }

    #[test]
    #[should_panic(expected = "Invalid UTF8 sequence at")]
    fn test_read_non_utf8_binary_as_utf8() {
        let file = write_parquet_from_iter(vec![(
            "non_utf8_binary",
            Arc::new(BinaryArray::from(vec![
                b"\xDE\x00\xFF".as_ref(),
                b"\xDE\x01\xAA".as_ref(),
                b"\xDE\x02\xFF".as_ref(),
            ])) as ArrayRef,
        )]);
        let supplied_fields = Fields::from(vec![Field::new(
            "non_utf8_binary",
            ArrowDataType::Utf8,
            false,
        )]);

        let options = ArrowReaderOptions::new().with_schema(Arc::new(Schema::new(supplied_fields)));
        let mut arrow_reader = ParquetRecordBatchReaderBuilder::try_new_with_options(
            file.try_clone().unwrap(),
            options,
        )
        .expect("reader builder with schema")
        .build()
        .expect("reader with schema");
        arrow_reader.next().unwrap().unwrap_err();
    }

    #[test]
    fn test_with_schema() {
        let nested_fields = Fields::from(vec![
            Field::new("utf8_to_dict", ArrowDataType::Utf8, false),
            Field::new("int64_to_ts_nano", ArrowDataType::Int64, false),
        ]);

        let nested_arrays: Vec<ArrayRef> = vec![
            Arc::new(StringArray::from(vec!["a", "a", "a", "b"])) as ArrayRef,
            Arc::new(Int64Array::from(vec![1, 2, 3, 4])) as ArrayRef,
        ];

        let nested = StructArray::try_new(nested_fields, nested_arrays, None).unwrap();

        let file = write_parquet_from_iter(vec![
            (
                "int32_to_ts_second",
                Arc::new(Int32Array::from(vec![0, 1, 2, 3])) as ArrayRef,
            ),
            (
                "date32_to_date64",
                Arc::new(Date32Array::from(vec![0, 1, 2, 3])) as ArrayRef,
            ),
            ("nested", Arc::new(nested) as ArrayRef),
        ]);

        let supplied_nested_fields = Fields::from(vec![
            Field::new(
                "utf8_to_dict",
                ArrowDataType::Dictionary(
                    Box::new(ArrowDataType::Int32),
                    Box::new(ArrowDataType::Utf8),
                ),
                false,
            ),
            Field::new(
                "int64_to_ts_nano",
                ArrowDataType::Timestamp(
                    arrow::datatypes::TimeUnit::Nanosecond,
                    Some("+10:00".into()),
                ),
                false,
            ),
        ]);

        let supplied_schema = Arc::new(Schema::new(vec![
            Field::new(
                "int32_to_ts_second",
                ArrowDataType::Timestamp(arrow::datatypes::TimeUnit::Second, Some("+01:00".into())),
                false,
            ),
            Field::new("date32_to_date64", ArrowDataType::Date64, false),
            Field::new(
                "nested",
                ArrowDataType::Struct(supplied_nested_fields),
                false,
            ),
        ]));

        let options = ArrowReaderOptions::new().with_schema(supplied_schema.clone());
        let mut arrow_reader = ParquetRecordBatchReaderBuilder::try_new_with_options(
            file.try_clone().unwrap(),
            options,
        )
        .expect("reader builder with schema")
        .build()
        .expect("reader with schema");

        assert_eq!(arrow_reader.schema(), supplied_schema);
        let batch = arrow_reader.next().unwrap().unwrap();
        assert_eq!(batch.num_columns(), 3);
        assert_eq!(batch.num_rows(), 4);
        assert_eq!(
            batch
                .column(0)
                .as_any()
                .downcast_ref::<TimestampSecondArray>()
                .expect("downcast to timestamp second")
                .value_as_datetime_with_tz(0, "+01:00".parse().unwrap())
                .map(|v| v.to_string())
                .expect("value as datetime"),
            "1970-01-01 01:00:00 +01:00"
        );
        assert_eq!(
            batch
                .column(1)
                .as_any()
                .downcast_ref::<Date64Array>()
                .expect("downcast to date64")
                .value_as_date(0)
                .map(|v| v.to_string())
                .expect("value as date"),
            "1970-01-01"
        );

        let nested = batch
            .column(2)
            .as_any()
            .downcast_ref::<StructArray>()
            .expect("downcast to struct");

        let nested_dict = nested
            .column(0)
            .as_any()
            .downcast_ref::<Int32DictionaryArray>()
            .expect("downcast to dictionary");

        assert_eq!(
            nested_dict
                .values()
                .as_any()
                .downcast_ref::<StringArray>()
                .expect("downcast to string")
                .iter()
                .collect::<Vec<_>>(),
            vec![Some("a"), Some("b")]
        );

        assert_eq!(
            nested_dict.keys().iter().collect::<Vec<_>>(),
            vec![Some(0), Some(0), Some(0), Some(1)]
        );

        assert_eq!(
            nested
                .column(1)
                .as_any()
                .downcast_ref::<TimestampNanosecondArray>()
                .expect("downcast to timestamp nanosecond")
                .value_as_datetime_with_tz(0, "+10:00".parse().unwrap())
                .map(|v| v.to_string())
                .expect("value as datetime"),
            "1970-01-01 10:00:00.000000001 +10:00"
        );
    }

    #[test]
    fn test_empty_projection() {
        let testdata = arrow::util::test_util::parquet_test_data();
        let path = format!("{testdata}/alltypes_plain.parquet");
        let file = File::open(path).unwrap();

        let builder = ParquetRecordBatchReaderBuilder::try_new(file).unwrap();
        let file_metadata = builder.metadata().file_metadata();
        let expected_rows = file_metadata.num_rows() as usize;

        let mask = ProjectionMask::leaves(builder.parquet_schema(), []);
        let batch_reader = builder
            .with_projection(mask)
            .with_batch_size(2)
            .build()
            .unwrap();

        let mut total_rows = 0;
        for maybe_batch in batch_reader {
            let batch = maybe_batch.unwrap();
            total_rows += batch.num_rows();
            assert_eq!(batch.num_columns(), 0);
            assert!(batch.num_rows() <= 2);
        }

        assert_eq!(total_rows, expected_rows);
    }

    fn test_row_group_batch(row_group_size: usize, batch_size: usize) {
        let schema = Arc::new(Schema::new(vec![Field::new(
            "list",
            ArrowDataType::List(Arc::new(Field::new_list_field(ArrowDataType::Int32, true))),
            true,
        )]));

        let mut buf = Vec::with_capacity(1024);

        let mut writer = ArrowWriter::try_new(
            &mut buf,
            schema.clone(),
            Some(
                WriterProperties::builder()
                    .set_max_row_group_size(row_group_size)
                    .build(),
            ),
        )
        .unwrap();
        for _ in 0..2 {
            let mut list_builder = ListBuilder::new(Int32Builder::with_capacity(batch_size));
            for _ in 0..(batch_size) {
                list_builder.append(true);
            }
            let batch = RecordBatch::try_new(schema.clone(), vec![Arc::new(list_builder.finish())])
                .unwrap();
            writer.write(&batch).unwrap();
        }
        writer.close().unwrap();

        let mut record_reader =
            ParquetRecordBatchReader::try_new(Bytes::from(buf), batch_size).unwrap();
        assert_eq!(
            batch_size,
            record_reader.next().unwrap().unwrap().num_rows()
        );
        assert_eq!(
            batch_size,
            record_reader.next().unwrap().unwrap().num_rows()
        );
    }

    #[test]
    fn test_row_group_exact_multiple() {
        const BATCH_SIZE: usize = REPETITION_LEVELS_BATCH_SIZE;
        test_row_group_batch(8, 8);
        test_row_group_batch(10, 8);
        test_row_group_batch(8, 10);
        test_row_group_batch(BATCH_SIZE, BATCH_SIZE);
        test_row_group_batch(BATCH_SIZE + 1, BATCH_SIZE);
        test_row_group_batch(BATCH_SIZE, BATCH_SIZE + 1);
        test_row_group_batch(BATCH_SIZE, BATCH_SIZE - 1);
        test_row_group_batch(BATCH_SIZE - 1, BATCH_SIZE);
    }

    /// Given a RecordBatch containing all the column data, return the expected batches given
    /// a `batch_size` and `selection`
    fn get_expected_batches(
        column: &RecordBatch,
        selection: &RowSelection,
        batch_size: usize,
    ) -> Vec<RecordBatch> {
        let mut expected_batches = vec![];

        let mut selection: VecDeque<_> = selection.clone().into();
        let mut row_offset = 0;
        let mut last_start = None;
        while row_offset < column.num_rows() && !selection.is_empty() {
            let mut batch_remaining = batch_size.min(column.num_rows() - row_offset);
            while batch_remaining > 0 && !selection.is_empty() {
                let (to_read, skip) = match selection.front_mut() {
                    Some(selection) if selection.row_count > batch_remaining => {
                        selection.row_count -= batch_remaining;
                        (batch_remaining, selection.skip)
                    }
                    Some(_) => {
                        let select = selection.pop_front().unwrap();
                        (select.row_count, select.skip)
                    }
                    None => break,
                };

                batch_remaining -= to_read;

                match skip {
                    true => {
                        if let Some(last_start) = last_start.take() {
                            expected_batches.push(column.slice(last_start, row_offset - last_start))
                        }
                        row_offset += to_read
                    }
                    false => {
                        last_start.get_or_insert(row_offset);
                        row_offset += to_read
                    }
                }
            }
        }

        if let Some(last_start) = last_start.take() {
            expected_batches.push(column.slice(last_start, row_offset - last_start))
        }

        // Sanity check, all batches except the final should be the batch size
        for batch in &expected_batches[..expected_batches.len() - 1] {
            assert_eq!(batch.num_rows(), batch_size);
        }

        expected_batches
    }

    fn create_test_selection(
        step_len: usize,
        total_len: usize,
        skip_first: bool,
    ) -> (RowSelection, usize) {
        let mut remaining = total_len;
        let mut skip = skip_first;
        let mut vec = vec![];
        let mut selected_count = 0;
        while remaining != 0 {
            let step = if remaining > step_len {
                step_len
            } else {
                remaining
            };
            vec.push(RowSelector {
                row_count: step,
                skip,
            });
            remaining -= step;
            if !skip {
                selected_count += step;
            }
            skip = !skip;
        }
        (vec.into(), selected_count)
    }

    #[test]
    fn test_scan_row_with_selection() {
        let testdata = arrow::util::test_util::parquet_test_data();
        let path = format!("{testdata}/alltypes_tiny_pages_plain.parquet");
        let test_file = File::open(&path).unwrap();

        let mut serial_reader =
            ParquetRecordBatchReader::try_new(File::open(&path).unwrap(), 7300).unwrap();
        let data = serial_reader.next().unwrap().unwrap();

        let do_test = |batch_size: usize, selection_len: usize| {
            for skip_first in [false, true] {
                let selections = create_test_selection(batch_size, data.num_rows(), skip_first).0;

                let expected = get_expected_batches(&data, &selections, batch_size);
                let skip_reader = create_skip_reader(&test_file, batch_size, selections);
                assert_eq!(
                    skip_reader.collect::<Result<Vec<_>, _>>().unwrap(),
                    expected,
                    "batch_size: {batch_size}, selection_len: {selection_len}, skip_first: {skip_first}"
                );
            }
        };

        // total row count 7300
        // 1. test selection len more than one page row count
        do_test(1000, 1000);

        // 2. test selection len less than one page row count
        do_test(20, 20);

        // 3. test selection_len less than batch_size
        do_test(20, 5);

        // 4. test selection_len more than batch_size
        // If batch_size < selection_len
        do_test(20, 5);

        fn create_skip_reader(
            test_file: &File,
            batch_size: usize,
            selections: RowSelection,
        ) -> ParquetRecordBatchReader {
            let options = ArrowReaderOptions::new().with_page_index(true);
            let file = test_file.try_clone().unwrap();
            ParquetRecordBatchReaderBuilder::try_new_with_options(file, options)
                .unwrap()
                .with_batch_size(batch_size)
                .with_row_selection(selections)
                .build()
                .unwrap()
        }
    }

    #[test]
    fn test_batch_size_overallocate() {
        let testdata = arrow::util::test_util::parquet_test_data();
        // `alltypes_plain.parquet` only have 8 rows
        let path = format!("{testdata}/alltypes_plain.parquet");
        let test_file = File::open(path).unwrap();

        let builder = ParquetRecordBatchReaderBuilder::try_new(test_file).unwrap();
        let num_rows = builder.metadata.file_metadata().num_rows();
        let reader = builder
            .with_batch_size(1024)
            .with_projection(ProjectionMask::all())
            .build()
            .unwrap();
        assert_ne!(1024, num_rows);
        assert_eq!(reader.batch_size, num_rows as usize);
    }

    #[test]
    fn test_read_with_page_index_enabled() {
        let testdata = arrow::util::test_util::parquet_test_data();

        {
            // `alltypes_tiny_pages.parquet` has page index
            let path = format!("{testdata}/alltypes_tiny_pages.parquet");
            let test_file = File::open(path).unwrap();
            let builder = ParquetRecordBatchReaderBuilder::try_new_with_options(
                test_file,
                ArrowReaderOptions::new().with_page_index(true),
            )
            .unwrap();
            assert!(!builder.metadata().offset_index().unwrap()[0].is_empty());
            let reader = builder.build().unwrap();
            let batches = reader.collect::<Result<Vec<_>, _>>().unwrap();
            assert_eq!(batches.len(), 8);
        }

        {
            // `alltypes_plain.parquet` doesn't have page index
            let path = format!("{testdata}/alltypes_plain.parquet");
            let test_file = File::open(path).unwrap();
            let builder = ParquetRecordBatchReaderBuilder::try_new_with_options(
                test_file,
                ArrowReaderOptions::new().with_page_index(true),
            )
            .unwrap();
            // Although `Vec<Vec<PageLoacation>>` of each row group is empty,
            // we should read the file successfully.
            assert!(builder.metadata().offset_index().is_none());
            let reader = builder.build().unwrap();
            let batches = reader.collect::<Result<Vec<_>, _>>().unwrap();
            assert_eq!(batches.len(), 1);
        }
    }

    #[test]
    fn test_raw_repetition() {
        const MESSAGE_TYPE: &str = "
            message Log {
              OPTIONAL INT32 eventType;
              REPEATED INT32 category;
              REPEATED group filter {
                OPTIONAL INT32 error;
              }
            }
        ";
        let schema = Arc::new(parse_message_type(MESSAGE_TYPE).unwrap());
        let props = Default::default();

        let mut buf = Vec::with_capacity(1024);
        let mut writer = SerializedFileWriter::new(&mut buf, schema, props).unwrap();
        let mut row_group_writer = writer.next_row_group().unwrap();

        // column 0
        let mut col_writer = row_group_writer.next_column().unwrap().unwrap();
        col_writer
            .typed::<Int32Type>()
            .write_batch(&[1], Some(&[1]), None)
            .unwrap();
        col_writer.close().unwrap();
        // column 1
        let mut col_writer = row_group_writer.next_column().unwrap().unwrap();
        col_writer
            .typed::<Int32Type>()
            .write_batch(&[1, 1], Some(&[1, 1]), Some(&[0, 1]))
            .unwrap();
        col_writer.close().unwrap();
        // column 2
        let mut col_writer = row_group_writer.next_column().unwrap().unwrap();
        col_writer
            .typed::<Int32Type>()
            .write_batch(&[1], Some(&[1]), Some(&[0]))
            .unwrap();
        col_writer.close().unwrap();

        let rg_md = row_group_writer.close().unwrap();
        assert_eq!(rg_md.num_rows(), 1);
        writer.close().unwrap();

        let bytes = Bytes::from(buf);

        let mut no_mask = ParquetRecordBatchReader::try_new(bytes.clone(), 1024).unwrap();
        let full = no_mask.next().unwrap().unwrap();

        assert_eq!(full.num_columns(), 3);

        for idx in 0..3 {
            let b = ParquetRecordBatchReaderBuilder::try_new(bytes.clone()).unwrap();
            let mask = ProjectionMask::leaves(b.parquet_schema(), [idx]);
            let mut reader = b.with_projection(mask).build().unwrap();
            let projected = reader.next().unwrap().unwrap();

            assert_eq!(projected.num_columns(), 1);
            assert_eq!(full.column(idx), projected.column(0));
        }
    }

    #[test]
    fn test_read_lz4_raw() {
        let testdata = arrow::util::test_util::parquet_test_data();
        let path = format!("{testdata}/lz4_raw_compressed.parquet");
        let file = File::open(path).unwrap();

        let batches = ParquetRecordBatchReader::try_new(file, 1024)
            .unwrap()
            .collect::<Result<Vec<_>, _>>()
            .unwrap();
        assert_eq!(batches.len(), 1);
        let batch = &batches[0];

        assert_eq!(batch.num_columns(), 3);
        assert_eq!(batch.num_rows(), 4);

        // https://github.com/apache/parquet-testing/pull/18
        let a: &Int64Array = batch.column(0).as_any().downcast_ref().unwrap();
        assert_eq!(
            a.values(),
            &[1593604800, 1593604800, 1593604801, 1593604801]
        );

        let a: &BinaryArray = batch.column(1).as_any().downcast_ref().unwrap();
        let a: Vec<_> = a.iter().flatten().collect();
        assert_eq!(a, &[b"abc", b"def", b"abc", b"def"]);

        let a: &Float64Array = batch.column(2).as_any().downcast_ref().unwrap();
        assert_eq!(a.values(), &[42.000000, 7.700000, 42.125000, 7.700000]);
    }

    // This test is to ensure backward compatibility, it test 2 files containing the LZ4 CompressionCodec
    // but different algorithms: LZ4_HADOOP and LZ4_RAW.
    // 1. hadoop_lz4_compressed.parquet -> It is a file with LZ4 CompressionCodec which uses
    //    LZ4_HADOOP algorithm for compression.
    // 2. non_hadoop_lz4_compressed.parquet -> It is a file with LZ4 CompressionCodec which uses
    //    LZ4_RAW algorithm for compression. This fallback is done to keep backward compatibility with
    //    older parquet-cpp versions.
    //
    // For more information, check: https://github.com/apache/arrow-rs/issues/2988
    #[test]
    fn test_read_lz4_hadoop_fallback() {
        for file in [
            "hadoop_lz4_compressed.parquet",
            "non_hadoop_lz4_compressed.parquet",
        ] {
            let testdata = arrow::util::test_util::parquet_test_data();
            let path = format!("{testdata}/{file}");
            let file = File::open(path).unwrap();
            let expected_rows = 4;

            let batches = ParquetRecordBatchReader::try_new(file, expected_rows)
                .unwrap()
                .collect::<Result<Vec<_>, _>>()
                .unwrap();
            assert_eq!(batches.len(), 1);
            let batch = &batches[0];

            assert_eq!(batch.num_columns(), 3);
            assert_eq!(batch.num_rows(), expected_rows);

            let a: &Int64Array = batch.column(0).as_any().downcast_ref().unwrap();
            assert_eq!(
                a.values(),
                &[1593604800, 1593604800, 1593604801, 1593604801]
            );

            let b: &BinaryArray = batch.column(1).as_any().downcast_ref().unwrap();
            let b: Vec<_> = b.iter().flatten().collect();
            assert_eq!(b, &[b"abc", b"def", b"abc", b"def"]);

            let c: &Float64Array = batch.column(2).as_any().downcast_ref().unwrap();
            assert_eq!(c.values(), &[42.0, 7.7, 42.125, 7.7]);
        }
    }

    #[test]
    fn test_read_lz4_hadoop_large() {
        let testdata = arrow::util::test_util::parquet_test_data();
        let path = format!("{testdata}/hadoop_lz4_compressed_larger.parquet");
        let file = File::open(path).unwrap();
        let expected_rows = 10000;

        let batches = ParquetRecordBatchReader::try_new(file, expected_rows)
            .unwrap()
            .collect::<Result<Vec<_>, _>>()
            .unwrap();
        assert_eq!(batches.len(), 1);
        let batch = &batches[0];

        assert_eq!(batch.num_columns(), 1);
        assert_eq!(batch.num_rows(), expected_rows);

        let a: &StringArray = batch.column(0).as_any().downcast_ref().unwrap();
        let a: Vec<_> = a.iter().flatten().collect();
        assert_eq!(a[0], "c7ce6bef-d5b0-4863-b199-8ea8c7fb117b");
        assert_eq!(a[1], "e8fb9197-cb9f-4118-b67f-fbfa65f61843");
        assert_eq!(a[expected_rows - 2], "ab52a0cc-c6bb-4d61-8a8f-166dc4b8b13c");
        assert_eq!(a[expected_rows - 1], "85440778-460a-41ac-aa2e-ac3ee41696bf");
    }

    #[test]
    #[cfg(feature = "snap")]
    fn test_read_nested_lists() {
        let testdata = arrow::util::test_util::parquet_test_data();
        let path = format!("{testdata}/nested_lists.snappy.parquet");
        let file = File::open(path).unwrap();

        let f = file.try_clone().unwrap();
        let mut reader = ParquetRecordBatchReader::try_new(f, 60).unwrap();
        let expected = reader.next().unwrap().unwrap();
        assert_eq!(expected.num_rows(), 3);

        let selection = RowSelection::from(vec![
            RowSelector::skip(1),
            RowSelector::select(1),
            RowSelector::skip(1),
        ]);
        let mut reader = ParquetRecordBatchReaderBuilder::try_new(file)
            .unwrap()
            .with_row_selection(selection)
            .build()
            .unwrap();

        let actual = reader.next().unwrap().unwrap();
        assert_eq!(actual.num_rows(), 1);
        assert_eq!(actual.column(0), &expected.column(0).slice(1, 1));
    }

    #[test]
    fn test_arbitrary_decimal() {
        let values = [1, 2, 3, 4, 5, 6, 7, 8];
        let decimals_19_0 = Decimal128Array::from_iter_values(values)
            .with_precision_and_scale(19, 0)
            .unwrap();
        let decimals_12_0 = Decimal128Array::from_iter_values(values)
            .with_precision_and_scale(12, 0)
            .unwrap();
        let decimals_17_10 = Decimal128Array::from_iter_values(values)
            .with_precision_and_scale(17, 10)
            .unwrap();

        let written = RecordBatch::try_from_iter([
            ("decimal_values_19_0", Arc::new(decimals_19_0) as ArrayRef),
            ("decimal_values_12_0", Arc::new(decimals_12_0) as ArrayRef),
            ("decimal_values_17_10", Arc::new(decimals_17_10) as ArrayRef),
        ])
        .unwrap();

        let mut buffer = Vec::with_capacity(1024);
        let mut writer = ArrowWriter::try_new(&mut buffer, written.schema(), None).unwrap();
        writer.write(&written).unwrap();
        writer.close().unwrap();

        let read = ParquetRecordBatchReader::try_new(Bytes::from(buffer), 8)
            .unwrap()
            .collect::<Result<Vec<_>, _>>()
            .unwrap();

        assert_eq!(&written.slice(0, 8), &read[0]);
    }

    #[test]
    fn test_list_skip() {
        let mut list = ListBuilder::new(Int32Builder::new());
        list.append_value([Some(1), Some(2)]);
        list.append_value([Some(3)]);
        list.append_value([Some(4)]);
        let list = list.finish();
        let batch = RecordBatch::try_from_iter([("l", Arc::new(list) as _)]).unwrap();

        // First page contains 2 values but only 1 row
        let props = WriterProperties::builder()
            .set_data_page_row_count_limit(1)
            .set_write_batch_size(2)
            .build();

        let mut buffer = Vec::with_capacity(1024);
        let mut writer = ArrowWriter::try_new(&mut buffer, batch.schema(), Some(props)).unwrap();
        writer.write(&batch).unwrap();
        writer.close().unwrap();

        let selection = vec![RowSelector::skip(2), RowSelector::select(1)];
        let mut reader = ParquetRecordBatchReaderBuilder::try_new(Bytes::from(buffer))
            .unwrap()
            .with_row_selection(selection.into())
            .build()
            .unwrap();
        let out = reader.next().unwrap().unwrap();
        assert_eq!(out.num_rows(), 1);
        assert_eq!(out, batch.slice(2, 1));
    }

    fn test_decimal_roundtrip<T: DecimalType>() {
        // Precision <= 9 -> INT32
        // Precision <= 18 -> INT64
        // Precision > 18 -> FIXED_LEN_BYTE_ARRAY

        let d = |values: Vec<usize>, p: u8| {
            let iter = values.into_iter().map(T::Native::usize_as);
            PrimitiveArray::<T>::from_iter_values(iter)
                .with_precision_and_scale(p, 2)
                .unwrap()
        };

        let d1 = d(vec![1, 2, 3, 4, 5], 9);
        let d2 = d(vec![1, 2, 3, 4, 10.pow(10) - 1], 10);
        let d3 = d(vec![1, 2, 3, 4, 10.pow(18) - 1], 18);
        let d4 = d(vec![1, 2, 3, 4, 10.pow(19) - 1], 19);

        let batch = RecordBatch::try_from_iter([
            ("d1", Arc::new(d1) as ArrayRef),
            ("d2", Arc::new(d2) as ArrayRef),
            ("d3", Arc::new(d3) as ArrayRef),
            ("d4", Arc::new(d4) as ArrayRef),
        ])
        .unwrap();

        let mut buffer = Vec::with_capacity(1024);
        let mut writer = ArrowWriter::try_new(&mut buffer, batch.schema(), None).unwrap();
        writer.write(&batch).unwrap();
        writer.close().unwrap();

        let builder = ParquetRecordBatchReaderBuilder::try_new(Bytes::from(buffer)).unwrap();
        let t1 = builder.parquet_schema().columns()[0].physical_type();
        assert_eq!(t1, PhysicalType::INT32);
        let t2 = builder.parquet_schema().columns()[1].physical_type();
        assert_eq!(t2, PhysicalType::INT64);
        let t3 = builder.parquet_schema().columns()[2].physical_type();
        assert_eq!(t3, PhysicalType::INT64);
        let t4 = builder.parquet_schema().columns()[3].physical_type();
        assert_eq!(t4, PhysicalType::FIXED_LEN_BYTE_ARRAY);

        let mut reader = builder.build().unwrap();
        assert_eq!(batch.schema(), reader.schema());

        let out = reader.next().unwrap().unwrap();
        assert_eq!(batch, out);
    }

    #[test]
    fn test_decimal() {
        test_decimal_roundtrip::<Decimal128Type>();
        test_decimal_roundtrip::<Decimal256Type>();
    }

    #[test]
    fn test_list_selection() {
        let schema = Arc::new(Schema::new(vec![Field::new_list(
            "list",
            Field::new_list_field(ArrowDataType::Utf8, true),
            false,
        )]));
        let mut buf = Vec::with_capacity(1024);

        let mut writer = ArrowWriter::try_new(&mut buf, schema.clone(), None).unwrap();

        for i in 0..2 {
            let mut list_a_builder = ListBuilder::new(StringBuilder::new());
            for j in 0..1024 {
                list_a_builder.values().append_value(format!("{i} {j}"));
                list_a_builder.append(true);
            }
            let batch =
                RecordBatch::try_new(schema.clone(), vec![Arc::new(list_a_builder.finish())])
                    .unwrap();
            writer.write(&batch).unwrap();
        }
        let _metadata = writer.close().unwrap();

        let buf = Bytes::from(buf);
        let reader = ParquetRecordBatchReaderBuilder::try_new(buf)
            .unwrap()
            .with_row_selection(RowSelection::from(vec![
                RowSelector::skip(100),
                RowSelector::select(924),
                RowSelector::skip(100),
                RowSelector::select(924),
            ]))
            .build()
            .unwrap();

        let batches = reader.collect::<Result<Vec<_>, _>>().unwrap();
        let batch = concat_batches(&schema, &batches).unwrap();

        assert_eq!(batch.num_rows(), 924 * 2);
        let list = batch.column(0).as_list::<i32>();

        for w in list.value_offsets().windows(2) {
            assert_eq!(w[0] + 1, w[1])
        }
        let mut values = list.values().as_string::<i32>().iter();

        for i in 0..2 {
            for j in 100..1024 {
                let expected = format!("{i} {j}");
                assert_eq!(values.next().unwrap().unwrap(), &expected);
            }
        }
    }

    #[test]
    fn test_list_selection_fuzz() {
        let mut rng = thread_rng();
        let schema = Arc::new(Schema::new(vec![Field::new_list(
            "list",
            Field::new_list(
                Field::LIST_FIELD_DEFAULT_NAME,
                Field::new_list_field(ArrowDataType::Int32, true),
                true,
            ),
            true,
        )]));
        let mut buf = Vec::with_capacity(1024);
        let mut writer = ArrowWriter::try_new(&mut buf, schema.clone(), None).unwrap();

        let mut list_a_builder = ListBuilder::new(ListBuilder::new(Int32Builder::new()));

        for _ in 0..2048 {
            if rng.gen_bool(0.2) {
                list_a_builder.append(false);
                continue;
            }

            let list_a_len = rng.gen_range(0..10);
            let list_b_builder = list_a_builder.values();

            for _ in 0..list_a_len {
                if rng.gen_bool(0.2) {
                    list_b_builder.append(false);
                    continue;
                }

                let list_b_len = rng.gen_range(0..10);
                let int_builder = list_b_builder.values();
                for _ in 0..list_b_len {
                    match rng.gen_bool(0.2) {
                        true => int_builder.append_null(),
                        false => int_builder.append_value(rng.gen()),
                    }
                }
                list_b_builder.append(true)
            }
            list_a_builder.append(true);
        }

        let array = Arc::new(list_a_builder.finish());
        let batch = RecordBatch::try_new(schema, vec![array]).unwrap();

        writer.write(&batch).unwrap();
        let _metadata = writer.close().unwrap();

        let buf = Bytes::from(buf);

        let cases = [
            vec![
                RowSelector::skip(100),
                RowSelector::select(924),
                RowSelector::skip(100),
                RowSelector::select(924),
            ],
            vec![
                RowSelector::select(924),
                RowSelector::skip(100),
                RowSelector::select(924),
                RowSelector::skip(100),
            ],
            vec![
                RowSelector::skip(1023),
                RowSelector::select(1),
                RowSelector::skip(1023),
                RowSelector::select(1),
            ],
            vec![
                RowSelector::select(1),
                RowSelector::skip(1023),
                RowSelector::select(1),
                RowSelector::skip(1023),
            ],
        ];

        for batch_size in [100, 1024, 2048] {
            for selection in &cases {
                let selection = RowSelection::from(selection.clone());
                let reader = ParquetRecordBatchReaderBuilder::try_new(buf.clone())
                    .unwrap()
                    .with_row_selection(selection.clone())
                    .with_batch_size(batch_size)
                    .build()
                    .unwrap();

                let batches = reader.collect::<Result<Vec<_>, _>>().unwrap();
                let actual = concat_batches(batch.schema_ref(), &batches).unwrap();
                assert_eq!(actual.num_rows(), selection.row_count());

                let mut batch_offset = 0;
                let mut actual_offset = 0;
                for selector in selection.iter() {
                    if selector.skip {
                        batch_offset += selector.row_count;
                        continue;
                    }

                    assert_eq!(
                        batch.slice(batch_offset, selector.row_count),
                        actual.slice(actual_offset, selector.row_count)
                    );

                    batch_offset += selector.row_count;
                    actual_offset += selector.row_count;
                }
            }
        }
    }

    #[test]
    fn test_read_old_nested_list() {
        use arrow::datatypes::DataType;
        use arrow::datatypes::ToByteSlice;

        let testdata = arrow::util::test_util::parquet_test_data();
        // message my_record {
        //     REQUIRED group a (LIST) {
        //         REPEATED group array (LIST) {
        //             REPEATED INT32 array;
        //         }
        //     }
        // }
        // should be read as list<list<int32>>
        let path = format!("{testdata}/old_list_structure.parquet");
        let test_file = File::open(path).unwrap();

        // create expected ListArray
        let a_values = Int32Array::from(vec![1, 2, 3, 4]);

        // Construct a buffer for value offsets, for the nested array: [[1, 2], [3, 4]]
        let a_value_offsets = arrow::buffer::Buffer::from([0, 2, 4].to_byte_slice());

        // Construct a list array from the above two
        let a_list_data = ArrayData::builder(DataType::List(Arc::new(Field::new(
            "array",
            DataType::Int32,
            false,
        ))))
        .len(2)
        .add_buffer(a_value_offsets)
        .add_child_data(a_values.into_data())
        .build()
        .unwrap();
        let a = ListArray::from(a_list_data);

        let builder = ParquetRecordBatchReaderBuilder::try_new(test_file).unwrap();
        let mut reader = builder.build().unwrap();
        let out = reader.next().unwrap().unwrap();
        assert_eq!(out.num_rows(), 1);
        assert_eq!(out.num_columns(), 1);
        // grab first column
        let c0 = out.column(0);
        let c0arr = c0.as_any().downcast_ref::<ListArray>().unwrap();
        // get first row: [[1, 2], [3, 4]]
        let r0 = c0arr.value(0);
        let r0arr = r0.as_any().downcast_ref::<ListArray>().unwrap();
        assert_eq!(r0arr, &a);
    }

    #[test]
    fn test_map_no_value() {
        // File schema:
        // message schema {
        //   required group my_map (MAP) {
        //     repeated group key_value {
        //       required int32 key;
        //       optional int32 value;
        //     }
        //   }
        //   required group my_map_no_v (MAP) {
        //     repeated group key_value {
        //       required int32 key;
        //     }
        //   }
        //   required group my_list (LIST) {
        //     repeated group list {
        //       required int32 element;
        //     }
        //   }
        // }
        let testdata = arrow::util::test_util::parquet_test_data();
        let path = format!("{testdata}/map_no_value.parquet");
        let file = File::open(path).unwrap();

        let mut reader = ParquetRecordBatchReaderBuilder::try_new(file)
            .unwrap()
            .build()
            .unwrap();
        let out = reader.next().unwrap().unwrap();
        assert_eq!(out.num_rows(), 3);
        assert_eq!(out.num_columns(), 3);
        // my_map_no_v and my_list columns should now be equivalent
        let c0 = out.column(1).as_list::<i32>();
        let c1 = out.column(2).as_list::<i32>();
        assert_eq!(c0.len(), c1.len());
        c0.iter().zip(c1.iter()).for_each(|(l, r)| assert_eq!(l, r));
    }
}<|MERGE_RESOLUTION|>--- conflicted
+++ resolved
@@ -397,28 +397,11 @@
     /// If `options` has [`ArrowReaderOptions::with_page_index`] true, but
     /// `Self::metadata` is missing the page index, this function will attempt
     /// to load the page index by making an object store request.
-<<<<<<< HEAD
-    ///
-    /// If encryption is enabled and the file is encrypted, the
-    /// `file_decryption_properties` must be provided.
-    pub fn load<T: ChunkReader>(
-        reader: &T,
-        options: ArrowReaderOptions,
-        #[cfg(feature = "encryption")] file_decryption_properties: Option<
-            &FileDecryptionProperties,
-        >,
-    ) -> Result<Self> {
-        let metadata = ParquetMetaDataReader::new().with_page_indexes(options.page_index);
-        #[cfg(feature = "encryption")]
-        let metadata = metadata
-            .with_decryption_properties(file_decryption_properties)
-=======
     pub fn load<T: ChunkReader>(reader: &T, options: ArrowReaderOptions) -> Result<Self> {
         let metadata = ParquetMetaDataReader::new().with_page_indexes(options.page_index);
         #[cfg(feature = "encryption")]
         let metadata = metadata
             .with_decryption_properties(options.file_decryption_properties.as_ref())
->>>>>>> d3df0abd
             .parse_and_finish(reader)?;
         #[cfg(not(feature = "encryption"))]
         let metadata = metadata.parse_and_finish(reader)?;
@@ -1929,17 +1912,7 @@
         let path = format!("{testdata}/encrypt_columns_plaintext_footer.parquet.encrypted");
         let file = File::open(&path).unwrap();
 
-<<<<<<< HEAD
-        let metadata = ArrowReaderMetadata::load(
-            &file,
-            Default::default(),
-            #[cfg(feature = "encryption")]
-            None,
-        )
-        .unwrap();
-=======
         let metadata = ArrowReaderMetadata::load(&file, Default::default()).unwrap();
->>>>>>> d3df0abd
         let file_metadata = metadata.metadata.file_metadata();
 
         assert_eq!(file_metadata.num_rows(), 50);
@@ -2042,15 +2015,9 @@
             .build()
             .unwrap();
 
-<<<<<<< HEAD
-        let decryption_properties = Some(decryption_properties);
-        let metadata =
-            ArrowReaderMetadata::load(&file, Default::default(), decryption_properties.as_ref());
-=======
         let options =
             ArrowReaderOptions::default().with_file_decryption_properties(decryption_properties);
         let metadata = ArrowReaderMetadata::load(&file, options);
->>>>>>> d3df0abd
 
         match metadata {
             Err(crate::errors::ParquetError::NYI(s)) => {
@@ -2067,21 +2034,6 @@
         file: File,
         decryption_properties: FileDecryptionProperties,
     ) {
-<<<<<<< HEAD
-        let decryption_properties = Some(decryption_properties);
-
-        let metadata =
-            ArrowReaderMetadata::load(&file, Default::default(), decryption_properties.as_ref())
-                .unwrap();
-        let file_metadata = metadata.metadata.file_metadata();
-
-        let record_reader = ParquetRecordBatchReader::try_new_with_decryption(
-            file,
-            128,
-            decryption_properties.as_ref(),
-        )
-        .unwrap();
-=======
         let options = ArrowReaderOptions::default()
             .with_file_decryption_properties(decryption_properties.clone());
         let metadata = ArrowReaderMetadata::load(&file, options.clone()).unwrap();
@@ -2089,7 +2041,6 @@
 
         let builder = ParquetRecordBatchReaderBuilder::try_new_with_options(file, options).unwrap();
         let record_reader = builder.build().unwrap();
->>>>>>> d3df0abd
 
         assert_eq!(file_metadata.num_rows(), 50);
         assert_eq!(file_metadata.schema_descr().num_columns(), 8);
