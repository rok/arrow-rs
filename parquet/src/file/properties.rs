--- conflicted
+++ resolved
@@ -174,11 +174,7 @@
     statistics_truncate_length: Option<usize>,
     coerce_types: bool,
     #[cfg(feature = "encryption")]
-<<<<<<< HEAD
-    file_encryption_properties: Option<FileEncryptionProperties>,
-=======
     pub(crate) file_encryption_properties: Option<FileEncryptionProperties>,
->>>>>>> d1ccf750
 }
 
 impl Default for WriterProperties {
@@ -833,14 +829,8 @@
     }
 
     /// Sets FileEncryptionProperties.
-<<<<<<< HEAD
-    /// Only applicable if file encryption is enabled.
-    #[cfg(feature = "encryption")]
-    pub fn set_file_encryption_properties(
-=======
     #[cfg(feature = "encryption")]
     pub fn with_file_encryption_properties(
->>>>>>> d1ccf750
         mut self,
         file_encryption_properties: FileEncryptionProperties,
     ) -> Self {
