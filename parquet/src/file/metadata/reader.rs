// Licensed to the Apache Software Foundation (ASF) under one
// or more contributor license agreements.  See the NOTICE file
// distributed with this work for additional information
// regarding copyright ownership.  The ASF licenses this file
// to you under the Apache License, Version 2.0 (the
// "License"); you may not use this file except in compliance
// with the License.  You may obtain a copy of the License at
//
//   http://www.apache.org/licenses/LICENSE-2.0
//
// Unless required by applicable law or agreed to in writing,
// software distributed under the License is distributed on an
// "AS IS" BASIS, WITHOUT WARRANTIES OR CONDITIONS OF ANY
// KIND, either express or implied.  See the License for the
// specific language governing permissions and limitations
// under the License.

use std::{io::Read, ops::Range, sync::Arc};

use bytes::Bytes;

use crate::basic::ColumnOrder;
#[cfg(feature = "encryption")]
use crate::encryption::{
    decryption::{FileDecryptionProperties, FileDecryptor},
    modules::create_footer_aad,
};

use crate::errors::{ParquetError, Result};
use crate::file::metadata::{FileMetaData, ParquetMetaData, RowGroupMetaData};
use crate::file::page_index::index::Index;
use crate::file::page_index::index_reader::{acc_range, decode_column_index, decode_offset_index};
use crate::file::reader::ChunkReader;
use crate::file::{FOOTER_SIZE, PARQUET_MAGIC, PARQUET_MAGIC_ENCR_FOOTER};
use crate::format::{ColumnOrder as TColumnOrder, FileMetaData as TFileMetaData};
#[cfg(feature = "encryption")]
<<<<<<< HEAD
use crate::format::{EncryptionAlgorithm, FileCryptoMetaData as TFileCryptoMetaData, AesGcmV1};
=======
use crate::format::{EncryptionAlgorithm, FileCryptoMetaData as TFileCryptoMetaData};
>>>>>>> d1ccf750
use crate::schema::types;
use crate::schema::types::SchemaDescriptor;
use crate::thrift::{TCompactSliceInputProtocol, TSerializable};

#[cfg(all(feature = "async", feature = "arrow"))]
use crate::arrow::async_reader::MetadataFetch;

/// Reads the [`ParquetMetaData`] from a byte stream.
///
/// See [`crate::file::metadata::ParquetMetaDataWriter#output-format`] for a description of
/// the Parquet metadata.
///
/// Parquet metadata is not necessarily contiguous in the files: part is stored
/// in the footer (the last bytes of the file), but other portions (such as the
/// PageIndex) can be stored elsewhere.
///
/// This reader handles reading the footer as well as the non contiguous parts
/// of the metadata such as the page indexes; excluding Bloom Filters.
///
/// # Example
/// ```no_run
/// # use parquet::file::metadata::ParquetMetaDataReader;
/// # fn open_parquet_file(path: &str) -> std::fs::File { unimplemented!(); }
/// // read parquet metadata including page indexes from a file
/// let file = open_parquet_file("some_path.parquet");
/// let mut reader = ParquetMetaDataReader::new()
///     .with_page_indexes(true);
/// reader.try_parse(&file).unwrap();
/// let metadata = reader.finish().unwrap();
/// assert!(metadata.column_index().is_some());
/// assert!(metadata.offset_index().is_some());
/// ```
#[derive(Default)]
pub struct ParquetMetaDataReader {
    metadata: Option<ParquetMetaData>,
    column_index: bool,
    offset_index: bool,
    prefetch_hint: Option<usize>,
    // Size of the serialized thrift metadata plus the 8 byte footer. Only set if
    // `self.parse_metadata` is called.
    metadata_size: Option<usize>,
    #[cfg(feature = "encryption")]
    file_decryption_properties: Option<FileDecryptionProperties>,
}

/// Describes how the footer metadata is stored
///
/// This is parsed from the last 8 bytes of the Parquet file
pub struct FooterTail {
    metadata_length: usize,
    encrypted_footer: bool,
}

impl FooterTail {
    /// The length of the footer metadata in bytes
    pub fn metadata_length(&self) -> usize {
        self.metadata_length
    }

    /// Whether the footer metadata is encrypted
    pub fn is_encrypted_footer(&self) -> bool {
        self.encrypted_footer
    }
}

impl ParquetMetaDataReader {
    /// Create a new [`ParquetMetaDataReader`]
    pub fn new() -> Self {
        Default::default()
    }

    /// Create a new [`ParquetMetaDataReader`] populated with a [`ParquetMetaData`] struct
    /// obtained via other means.
    pub fn new_with_metadata(metadata: ParquetMetaData) -> Self {
        Self {
            metadata: Some(metadata),
            ..Default::default()
        }
    }

    /// Enable or disable reading the page index structures described in
    /// "[Parquet page index]: Layout to Support Page Skipping". Equivalent to:
    /// `self.with_column_indexes(val).with_offset_indexes(val)`
    ///
    /// [Parquet page index]: https://github.com/apache/parquet-format/blob/master/PageIndex.md
    pub fn with_page_indexes(self, val: bool) -> Self {
        self.with_column_indexes(val).with_offset_indexes(val)
    }

    /// Enable or disable reading the Parquet [ColumnIndex] structure.
    ///
    /// [ColumnIndex]:  https://github.com/apache/parquet-format/blob/master/PageIndex.md
    pub fn with_column_indexes(mut self, val: bool) -> Self {
        self.column_index = val;
        self
    }

    /// Enable or disable reading the Parquet [OffsetIndex] structure.
    ///
    /// [OffsetIndex]:  https://github.com/apache/parquet-format/blob/master/PageIndex.md
    pub fn with_offset_indexes(mut self, val: bool) -> Self {
        self.offset_index = val;
        self
    }

    /// Provide a hint as to the number of bytes needed to fully parse the [`ParquetMetaData`].
    /// Only used for the asynchronous [`Self::try_load()`] method.
    ///
    /// By default, the reader will first fetch the last 8 bytes of the input file to obtain the
    /// size of the footer metadata. A second fetch will be performed to obtain the needed bytes.
    /// After parsing the footer metadata, a third fetch will be performed to obtain the bytes
    /// needed to decode the page index structures, if they have been requested. To avoid
    /// unnecessary fetches, `prefetch` can be set to an estimate of the number of bytes needed
    /// to fully decode the [`ParquetMetaData`], which can reduce the number of fetch requests and
    /// reduce latency. Setting `prefetch` too small will not trigger an error, but will result
    /// in extra fetches being performed.
    pub fn with_prefetch_hint(mut self, prefetch: Option<usize>) -> Self {
        self.prefetch_hint = prefetch;
        self
    }

    /// Provide the FileDecryptionProperties to use when decrypting the file.
    ///
    /// This is only necessary when the file is encrypted.
    #[cfg(feature = "encryption")]
    pub fn with_decryption_properties(
        mut self,
        properties: Option<&FileDecryptionProperties>,
    ) -> Self {
        self.file_decryption_properties = properties.cloned();
        self
    }

    /// Indicates whether this reader has a [`ParquetMetaData`] internally.
    pub fn has_metadata(&self) -> bool {
        self.metadata.is_some()
    }

    /// Return the parsed [`ParquetMetaData`] struct, leaving `None` in its place.
    pub fn finish(&mut self) -> Result<ParquetMetaData> {
        self.metadata
            .take()
            .ok_or_else(|| general_err!("could not parse parquet metadata"))
    }

    /// Given a [`ChunkReader`], parse and return the [`ParquetMetaData`] in a single pass.
    ///
    /// If `reader` is [`Bytes`] based, then the buffer must contain sufficient bytes to complete
    /// the request, and must include the Parquet footer. If page indexes are desired, the buffer
    /// must contain the entire file, or [`Self::try_parse_sized()`] should be used.
    ///
    /// This call will consume `self`.
    ///
    /// # Example
    /// ```no_run
    /// # use parquet::file::metadata::ParquetMetaDataReader;
    /// # fn open_parquet_file(path: &str) -> std::fs::File { unimplemented!(); }
    /// // read parquet metadata including page indexes
    /// let file = open_parquet_file("some_path.parquet");
    /// let metadata = ParquetMetaDataReader::new()
    ///     .with_page_indexes(true)
    ///     .parse_and_finish(&file).unwrap();
    /// ```
    pub fn parse_and_finish<R: ChunkReader>(mut self, reader: &R) -> Result<ParquetMetaData> {
        self.try_parse(reader)?;
        self.finish()
    }

    /// Attempts to parse the footer metadata (and optionally page indexes) given a [`ChunkReader`].
    ///
    /// If `reader` is [`Bytes`] based, then the buffer must contain sufficient bytes to complete
    /// the request, and must include the Parquet footer. If page indexes are desired, the buffer
    /// must contain the entire file, or [`Self::try_parse_sized()`] should be used.
    pub fn try_parse<R: ChunkReader>(&mut self, reader: &R) -> Result<()> {
        self.try_parse_sized(reader, reader.len() as usize)
    }

    /// Same as [`Self::try_parse()`], but provide the original file size in the case that `reader`
    /// is a [`Bytes`] struct that does not contain the entire file. This information is necessary
    /// when the page indexes are desired. `reader` must have access to the Parquet footer.
    ///
    /// Using this function also allows for retrying with a larger buffer.
    ///
    /// # Errors
    ///
    /// This function will return [`ParquetError::NeedMoreData`] in the event `reader` does not
    /// provide enough data to fully parse the metadata (see example below). The returned error
    /// will be populated with a `usize` field indicating the number of bytes required from the
    /// tail of the file to completely parse the requested metadata.
    ///
    /// Other errors returned include [`ParquetError::General`] and [`ParquetError::EOF`].
    ///
    /// # Example
    /// ```no_run
    /// # use parquet::file::metadata::ParquetMetaDataReader;
    /// # use parquet::errors::ParquetError;
    /// # use crate::parquet::file::reader::Length;
    /// # fn get_bytes(file: &std::fs::File, range: std::ops::Range<usize>) -> bytes::Bytes { unimplemented!(); }
    /// # fn open_parquet_file(path: &str) -> std::fs::File { unimplemented!(); }
    /// let file = open_parquet_file("some_path.parquet");
    /// let len = file.len() as usize;
    /// // Speculatively read 1 kilobyte from the end of the file
    /// let bytes = get_bytes(&file, len - 1024..len);
    /// let mut reader = ParquetMetaDataReader::new().with_page_indexes(true);
    /// match reader.try_parse_sized(&bytes, len) {
    ///     Ok(_) => (),
    ///     Err(ParquetError::NeedMoreData(needed)) => {
    ///         // Read the needed number of bytes from the end of the file
    ///         let bytes = get_bytes(&file, len - needed..len);
    ///         reader.try_parse_sized(&bytes, len).unwrap();
    ///     }
    ///     _ => panic!("unexpected error")
    /// }
    /// let metadata = reader.finish().unwrap();
    /// ```
    ///
    /// Note that it is possible for the file metadata to be completely read, but there are
    /// insufficient bytes available to read the page indexes. [`Self::has_metadata()`] can be used
    /// to test for this. In the event the file metadata is present, re-parsing of the file
    /// metadata can be skipped by using [`Self::read_page_indexes_sized()`], as shown below.
    /// ```no_run
    /// # use parquet::file::metadata::ParquetMetaDataReader;
    /// # use parquet::errors::ParquetError;
    /// # use crate::parquet::file::reader::Length;
    /// # fn get_bytes(file: &std::fs::File, range: std::ops::Range<usize>) -> bytes::Bytes { unimplemented!(); }
    /// # fn open_parquet_file(path: &str) -> std::fs::File { unimplemented!(); }
    /// let file = open_parquet_file("some_path.parquet");
    /// let len = file.len() as usize;
    /// // Speculatively read 1 kilobyte from the end of the file
    /// let mut bytes = get_bytes(&file, len - 1024..len);
    /// let mut reader = ParquetMetaDataReader::new().with_page_indexes(true);
    /// // Loop until `bytes` is large enough
    /// loop {
    ///     match reader.try_parse_sized(&bytes, len) {
    ///         Ok(_) => break,
    ///         Err(ParquetError::NeedMoreData(needed)) => {
    ///             // Read the needed number of bytes from the end of the file
    ///             bytes = get_bytes(&file, len - needed..len);
    ///             // If file metadata was read only read page indexes, otherwise continue loop
    ///             if reader.has_metadata() {
    ///                 reader.read_page_indexes_sized(&bytes, len);
    ///                 break;
    ///             }
    ///         }
    ///         _ => panic!("unexpected error")
    ///     }
    /// }
    /// let metadata = reader.finish().unwrap();
    /// ```
    pub fn try_parse_sized<R: ChunkReader>(&mut self, reader: &R, file_size: usize) -> Result<()> {
        self.metadata = match self.parse_metadata(reader) {
            Ok(metadata) => Some(metadata),
            Err(ParquetError::NeedMoreData(needed)) => {
                // If reader is the same length as `file_size` then presumably there is no more to
                // read, so return an EOF error.
                if file_size == reader.len() as usize || needed > file_size {
                    return Err(eof_err!(
                        "Parquet file too small. Size is {} but need {}",
                        file_size,
                        needed
                    ));
                } else {
                    // Ask for a larger buffer
                    return Err(ParquetError::NeedMoreData(needed));
                }
            }
            Err(e) => return Err(e),
        };

        // we can return if page indexes aren't requested
        if !self.column_index && !self.offset_index {
            return Ok(());
        }

        self.read_page_indexes_sized(reader, file_size)
    }

    /// Read the page index structures when a [`ParquetMetaData`] has already been obtained.
    /// See [`Self::new_with_metadata()`] and [`Self::has_metadata()`].
    pub fn read_page_indexes<R: ChunkReader>(&mut self, reader: &R) -> Result<()> {
        self.read_page_indexes_sized(reader, reader.len() as usize)
    }

    /// Read the page index structures when a [`ParquetMetaData`] has already been obtained.
    /// This variant is used when `reader` cannot access the entire Parquet file (e.g. it is
    /// a [`Bytes`] struct containing the tail of the file).
    /// See [`Self::new_with_metadata()`] and [`Self::has_metadata()`]. Like
    /// [`Self::try_parse_sized()`] this function may return [`ParquetError::NeedMoreData`].
    pub fn read_page_indexes_sized<R: ChunkReader>(
        &mut self,
        reader: &R,
        file_size: usize,
    ) -> Result<()> {
        if self.metadata.is_none() {
            return Err(general_err!(
                "Tried to read page indexes without ParquetMetaData metadata"
            ));
        }

        // FIXME: there are differing implementations in the case where page indexes are missing
        // from the file. `MetadataLoader` will leave them as `None`, while the parser in
        // `index_reader::read_columns_indexes` returns a vector of empty vectors.
        // It is best for this function to replicate the latter behavior for now, but in a future
        // breaking release, the two paths to retrieve metadata should be made consistent. Note that this is only
        // an issue if the user requested page indexes, so there is no need to provide empty
        // vectors in `try_parse_sized()`.
        // https://github.com/apache/arrow-rs/issues/6447

        // Get bounds needed for page indexes (if any are present in the file).
        let Some(range) = self.range_for_page_index() else {
            return Ok(());
        };

        // Check to see if needed range is within `file_range`. Checking `range.end` seems
        // redundant, but it guards against `range_for_page_index()` returning garbage.
        let file_range = file_size.saturating_sub(reader.len() as usize)..file_size;
        if !(file_range.contains(&range.start) && file_range.contains(&range.end)) {
            // Requested range starts beyond EOF
            if range.end > file_size {
                return Err(eof_err!(
                    "Parquet file too small. Range {:?} is beyond file bounds {file_size}",
                    range
                ));
            } else {
                // Ask for a larger buffer
                return Err(ParquetError::NeedMoreData(file_size - range.start));
            }
        }

        // Perform extra sanity check to make sure `range` and the footer metadata don't
        // overlap.
        if let Some(metadata_size) = self.metadata_size {
            let metadata_range = file_size.saturating_sub(metadata_size)..file_size;
            if range.end > metadata_range.start {
                return Err(eof_err!(
                    "Parquet file too small. Page index range {:?} overlaps with file metadata {:?}",
                    range,
                    metadata_range
                ));
            }
        }

        let bytes_needed = range.end - range.start;
        let bytes = reader.get_bytes((range.start - file_range.start) as u64, bytes_needed)?;
        let offset = range.start;

        self.parse_column_index(&bytes, offset)?;
        self.parse_offset_index(&bytes, offset)?;

        Ok(())
    }

    /// Given a [`MetadataFetch`], parse and return the [`ParquetMetaData`] in a single pass.
    ///
    /// This call will consume `self`.
    ///
    /// See [`Self::with_prefetch_hint`] for a discussion of how to reduce the number of fetches
    /// performed by this function.
    #[cfg(all(feature = "async", feature = "arrow"))]
    pub async fn load_and_finish<F: MetadataFetch>(
        mut self,
        fetch: F,
        file_size: usize,
    ) -> Result<ParquetMetaData> {
        self.try_load(fetch, file_size).await?;
        self.finish()
    }

    /// Attempts to (asynchronously) parse the footer metadata (and optionally page indexes)
    /// given a [`MetadataFetch`].
    ///
    /// See [`Self::with_prefetch_hint`] for a discussion of how to reduce the number of fetches
    /// performed by this function.
    #[cfg(all(feature = "async", feature = "arrow"))]
    pub async fn try_load<F: MetadataFetch>(
        &mut self,
        mut fetch: F,
        file_size: usize,
    ) -> Result<()> {
        let (metadata, remainder) = Self::load_metadata(
            &mut fetch,
            file_size,
            self.get_prefetch_size(),
            #[cfg(feature = "encryption")]
            self.file_decryption_properties.as_ref(),
        )
        .await?;

        self.metadata = Some(metadata);

        // we can return if page indexes aren't requested
        if !self.column_index && !self.offset_index {
            return Ok(());
        }

        self.load_page_index_with_remainder(fetch, remainder).await
    }

    /// Asynchronously fetch the page index structures when a [`ParquetMetaData`] has already
    /// been obtained. See [`Self::new_with_metadata()`].
    #[cfg(all(feature = "async", feature = "arrow"))]
    pub async fn load_page_index<F: MetadataFetch>(&mut self, fetch: F) -> Result<()> {
        self.load_page_index_with_remainder(fetch, None).await
    }

    #[cfg(all(feature = "async", feature = "arrow"))]
    async fn load_page_index_with_remainder<F: MetadataFetch>(
        &mut self,
        mut fetch: F,
        remainder: Option<(usize, Bytes)>,
    ) -> Result<()> {
        if self.metadata.is_none() {
            return Err(general_err!("Footer metadata is not present"));
        }

        // Get bounds needed for page indexes (if any are present in the file).
        let range = self.range_for_page_index();
        let range = match range {
            Some(range) => range,
            None => return Ok(()),
        };

        let bytes = match &remainder {
            Some((remainder_start, remainder)) if *remainder_start <= range.start => {
                let offset = range.start - *remainder_start;
                let end = offset + range.end - range.start;
                assert!(end <= remainder.len());
                remainder.slice(offset..end)
            }
            // Note: this will potentially fetch data already in remainder, this keeps things simple
            _ => fetch.fetch(range.start..range.end).await?,
        };

        // Sanity check
        assert_eq!(bytes.len(), range.end - range.start);
        let offset = range.start;

        self.parse_column_index(&bytes, offset)?;
        self.parse_offset_index(&bytes, offset)?;

        Ok(())
    }

    fn parse_column_index(&mut self, bytes: &Bytes, start_offset: usize) -> Result<()> {
        let metadata = self.metadata.as_mut().unwrap();
        if self.column_index {
            let index = metadata
                .row_groups()
                .iter()
                .map(|x| {
                    x.columns()
                        .iter()
                        .map(|c| match c.column_index_range() {
                            Some(r) => decode_column_index(
                                &bytes[r.start - start_offset..r.end - start_offset],
                                c.column_type(),
                            ),
                            None => Ok(Index::NONE),
                        })
                        .collect::<Result<Vec<_>>>()
                })
                .collect::<Result<Vec<_>>>()?;
            metadata.set_column_index(Some(index));
        }
        Ok(())
    }

    fn parse_offset_index(&mut self, bytes: &Bytes, start_offset: usize) -> Result<()> {
        let metadata = self.metadata.as_mut().unwrap();
        if self.offset_index {
            let index = metadata
                .row_groups()
                .iter()
                .map(|x| {
                    x.columns()
                        .iter()
                        .map(|c| match c.offset_index_range() {
                            Some(r) => decode_offset_index(
                                &bytes[r.start - start_offset..r.end - start_offset],
                            ),
                            None => Err(general_err!("missing offset index")),
                        })
                        .collect::<Result<Vec<_>>>()
                })
                .collect::<Result<Vec<_>>>()?;

            metadata.set_offset_index(Some(index));
        }
        Ok(())
    }

    fn range_for_page_index(&self) -> Option<Range<usize>> {
        // sanity check
        self.metadata.as_ref()?;

        // Get bounds needed for page indexes (if any are present in the file).
        let mut range = None;
        let metadata = self.metadata.as_ref().unwrap();
        for c in metadata.row_groups().iter().flat_map(|r| r.columns()) {
            if self.column_index {
                range = acc_range(range, c.column_index_range());
            }
            if self.offset_index {
                range = acc_range(range, c.offset_index_range());
            }
        }
        range
    }

    // One-shot parse of footer.
    // Side effect: this will set `self.metadata_size`
    fn parse_metadata<R: ChunkReader>(&mut self, chunk_reader: &R) -> Result<ParquetMetaData> {
        // check file is large enough to hold footer
        let file_size = chunk_reader.len();
        if file_size < (FOOTER_SIZE as u64) {
            return Err(ParquetError::NeedMoreData(FOOTER_SIZE));
        }

        let mut footer = [0_u8; 8];
        chunk_reader
            .get_read(file_size - 8)?
            .read_exact(&mut footer)?;

        let footer = Self::decode_footer_tail(&footer)?;
        let metadata_len = footer.metadata_length();
        let footer_metadata_len = FOOTER_SIZE + metadata_len;
        self.metadata_size = Some(footer_metadata_len);

        if footer_metadata_len > file_size as usize {
            return Err(ParquetError::NeedMoreData(footer_metadata_len));
        }

        let start = file_size - footer_metadata_len as u64;
        Self::decode_metadata(
            chunk_reader.get_bytes(start, metadata_len)?.as_ref(),
            footer.is_encrypted_footer(),
            #[cfg(feature = "encryption")]
            self.file_decryption_properties.as_ref(),
        )
    }

    /// Return the number of bytes to read in the initial pass. If `prefetch_size` has
    /// been provided, then return that value if it is larger than the size of the Parquet
    /// file footer (8 bytes). Otherwise returns `8`.
    #[cfg(all(feature = "async", feature = "arrow"))]
    fn get_prefetch_size(&self) -> usize {
        if let Some(prefetch) = self.prefetch_hint {
            if prefetch > FOOTER_SIZE {
                return prefetch;
            }
        }
        FOOTER_SIZE
    }

    #[cfg(all(feature = "async", feature = "arrow"))]
    async fn load_metadata<F: MetadataFetch>(
        fetch: &mut F,
        file_size: usize,
        prefetch: usize,
        #[cfg(feature = "encryption")] file_decryption_properties: Option<
            &FileDecryptionProperties,
        >,
    ) -> Result<(ParquetMetaData, Option<(usize, Bytes)>)> {
        if file_size < FOOTER_SIZE {
            return Err(eof_err!("file size of {} is less than footer", file_size));
        }

        // If a size hint is provided, read more than the minimum size
        // to try and avoid a second fetch.
        // Note: prefetch > file_size is ok since we're using saturating_sub.
        let footer_start = file_size.saturating_sub(prefetch);

        let suffix = fetch.fetch(footer_start..file_size).await?;
        let suffix_len = suffix.len();
        let fetch_len = file_size - footer_start;
        if suffix_len < fetch_len {
            return Err(eof_err!(
                "metadata requires {} bytes, but could only read {}",
                fetch_len,
                suffix_len
            ));
        }

        let mut footer = [0; FOOTER_SIZE];
        footer.copy_from_slice(&suffix[suffix_len - FOOTER_SIZE..suffix_len]);

        let footer = Self::decode_footer_tail(&footer)?;
        let length = footer.metadata_length();

        if file_size < length + FOOTER_SIZE {
            return Err(eof_err!(
                "file size of {} is less than footer + metadata {}",
                file_size,
                length + FOOTER_SIZE
            ));
        }

        // Did not fetch the entire file metadata in the initial read, need to make a second request
        if length > suffix_len - FOOTER_SIZE {
            let metadata_start = file_size - length - FOOTER_SIZE;
            let meta = fetch.fetch(metadata_start..file_size - FOOTER_SIZE).await?;
            Ok((
                Self::decode_metadata(
                    &meta,
                    footer.is_encrypted_footer(),
                    #[cfg(feature = "encryption")]
                    file_decryption_properties,
                )?,
                None,
            ))
        } else {
            let metadata_start = file_size - length - FOOTER_SIZE - footer_start;
            let slice = &suffix[metadata_start..suffix_len - FOOTER_SIZE];
            Ok((
                Self::decode_metadata(
                    slice,
                    footer.is_encrypted_footer(),
                    #[cfg(feature = "encryption")]
                    file_decryption_properties,
                )?,
                Some((footer_start, suffix.slice(..metadata_start))),
            ))
        }
    }

    /// Decodes the end of the Parquet footer
    ///
    /// There are 8 bytes at the end of the Parquet footer with the following layout:
    /// * 4 bytes for the metadata length
    /// * 4 bytes for the magic bytes 'PAR1' or 'PARE' (encrypted footer)
    ///
    /// ```text
    /// +-----+------------------+
    /// | len | 'PAR1' or 'PARE' |
    /// +-----+------------------+
    /// ```
    pub fn decode_footer_tail(slice: &[u8; FOOTER_SIZE]) -> Result<FooterTail> {
        let magic = &slice[4..];
        let encrypted_footer = if magic == PARQUET_MAGIC_ENCR_FOOTER {
            true
        } else if magic == PARQUET_MAGIC {
            false
        } else {
            return Err(general_err!("Invalid Parquet file. Corrupt footer"));
        };
        // get the metadata length from the footer
        let metadata_len = u32::from_le_bytes(slice[..4].try_into().unwrap());
        Ok(FooterTail {
            // u32 won't be larger than usize in most cases
            metadata_length: metadata_len as usize,
            encrypted_footer,
        })
    }

    /// Decodes the Parquet footer, returning the metadata length in bytes
    #[deprecated(note = "use decode_footer_tail instead")]
    pub fn decode_footer(slice: &[u8; FOOTER_SIZE]) -> Result<usize> {
        Self::decode_footer_tail(slice).map(|f| f.metadata_length)
    }

    /// Decodes [`ParquetMetaData`] from the provided bytes.
    ///
    /// Typically this is used to decode the metadata from the end of a parquet
    /// file. The format of `buf` is the Thrift compact binary protocol, as specified
    /// by the [Parquet Spec].
    ///
    /// [Parquet Spec]: https://github.com/apache/parquet-format#metadata
    pub fn decode_metadata(
        buf: &[u8],
        encrypted_footer: bool,
        #[cfg(feature = "encryption")] file_decryption_properties: Option<
            &FileDecryptionProperties,
        >,
    ) -> Result<ParquetMetaData> {
        let mut prot = TCompactSliceInputProtocol::new(buf);

        #[cfg(not(feature = "encryption"))]
        if encrypted_footer {
            return Err(general_err!(
                "Parquet file has an encrypted footer but the encryption feature is disabled"
            ));
        }

        #[cfg(feature = "encryption")]
        let mut file_decryptor = None;
        #[cfg(feature = "encryption")]
        let decrypted_fmd_buf;

        #[cfg(feature = "encryption")]
        if encrypted_footer {
            if let Some(file_decryption_properties) = file_decryption_properties {
                let t_file_crypto_metadata: TFileCryptoMetaData =
                    TFileCryptoMetaData::read_from_in_protocol(&mut prot)
                        .map_err(|e| general_err!("Could not parse crypto metadata: {}", e))?;
                let decryptor = get_file_decryptor(
                    t_file_crypto_metadata.encryption_algorithm,
                    file_decryption_properties,
                )?;
<<<<<<< HEAD
                let footer_decryptor = decryptor.get_footer_decryptor()?;
                let aad_footer = create_footer_aad(decryptor.file_aad())?;

                decrypted_fmd_buf =
                    footer_decryptor.decrypt(prot.as_slice().as_ref(), aad_footer.as_ref()).map_err(|_| {
                        general_err!("Provided footer key was unable to decrypt parquet footer")
                    })?;
=======
                let footer_decryptor = decryptor.get_footer_decryptor();
                let aad_footer = create_footer_aad(decryptor.file_aad())?;

                decrypted_fmd_buf =
                    footer_decryptor.decrypt(prot.as_slice().as_ref(), aad_footer.as_ref())?;
>>>>>>> d1ccf750
                prot = TCompactSliceInputProtocol::new(decrypted_fmd_buf.as_ref());

                file_decryptor = Some(decryptor);
            } else {
                return Err(general_err!("Parquet file has an encrypted footer but no decryption properties were provided"));
            }
        }

        let t_file_metadata: TFileMetaData = TFileMetaData::read_from_in_protocol(&mut prot)
            .map_err(|e| general_err!("Could not parse metadata: {}", e))?;
        let schema = types::from_thrift(&t_file_metadata.schema)?;
        let schema_descr = Arc::new(SchemaDescriptor::new(schema));

        #[cfg(feature = "encryption")]
        if let (Some(algo), Some(file_decryption_properties)) = (
            t_file_metadata.encryption_algorithm,
            file_decryption_properties,
        ) {
            // File has a plaintext footer but encryption algorithm is set
            file_decryptor = Some(get_file_decryptor(algo, file_decryption_properties)?);
        }

        let mut row_groups = Vec::new();
        for rg in t_file_metadata.row_groups {
            let r = RowGroupMetaData::from_thrift(
                schema_descr.clone(),
                rg,
                #[cfg(feature = "encryption")]
                file_decryptor.as_ref(),
            )?;
            row_groups.push(r);
        }
        let column_orders =
            Self::parse_column_orders(t_file_metadata.column_orders, &schema_descr)?;

        let file_metadata = FileMetaData::new(
            t_file_metadata.version,
            t_file_metadata.num_rows,
            t_file_metadata.created_by,
            t_file_metadata.key_value_metadata,
            schema_descr,
            column_orders,
        );
        Ok(ParquetMetaData::new(
            file_metadata,
            row_groups,
            #[cfg(feature = "encryption")]
            file_decryptor,
        ))
    }

    /// Parses column orders from Thrift definition.
    /// If no column orders are defined, returns `None`.
    fn parse_column_orders(
        t_column_orders: Option<Vec<TColumnOrder>>,
        schema_descr: &SchemaDescriptor,
    ) -> Result<Option<Vec<ColumnOrder>>> {
        match t_column_orders {
            Some(orders) => {
                // Should always be the case
                if orders.len() != schema_descr.num_columns() {
                    return Err(general_err!("Column order length mismatch"));
                };
                let mut res = Vec::new();
                for (i, column) in schema_descr.columns().iter().enumerate() {
                    match orders[i] {
                        TColumnOrder::TYPEORDER(_) => {
                            let sort_order = ColumnOrder::get_sort_order(
                                column.logical_type(),
                                column.converted_type(),
                                column.physical_type(),
                            );
                            res.push(ColumnOrder::TYPE_DEFINED_ORDER(sort_order));
                        }
                    }
                }
                Ok(Some(res))
            }
            None => Ok(None),
        }
    }
}

#[cfg(feature = "encryption")]
fn get_file_decryptor(
    encryption_algorithm: EncryptionAlgorithm,
    file_decryption_properties: &FileDecryptionProperties,
) -> Result<FileDecryptor> {
    match encryption_algorithm {
        EncryptionAlgorithm::AESGCMV1(algo) => {
            let aad_file_unique = algo
                .aad_file_unique
<<<<<<< HEAD
                .unwrap_or_default();
                // .ok_or_else(|| general_err!("AAD unique file identifier is not set"))?;
=======
                .ok_or_else(|| general_err!("AAD unique file identifier is not set"))?;
>>>>>>> d1ccf750
            let aad_prefix: Vec<u8> = algo.aad_prefix.unwrap_or_default();

            Ok(FileDecryptor::new(
                file_decryption_properties,
                aad_file_unique,
                aad_prefix,
<<<<<<< HEAD
            )?)
=======
            ))
>>>>>>> d1ccf750
        }
        EncryptionAlgorithm::AESGCMCTRV1(_) => Err(nyi_err!(
            "The AES_GCM_CTR_V1 encryption algorithm is not yet supported"
        )),
    }
}

#[cfg(test)]
mod tests {
    use super::*;
    use bytes::Bytes;

    use crate::basic::SortOrder;
    use crate::basic::Type;
    use crate::file::reader::Length;
    use crate::format::TypeDefinedOrder;
    use crate::schema::types::Type as SchemaType;
    use crate::util::test_common::file_util::get_test_file;

    #[test]
    fn test_parse_metadata_size_smaller_than_footer() {
        let test_file = tempfile::tempfile().unwrap();
        let err = ParquetMetaDataReader::new()
            .parse_metadata(&test_file)
            .unwrap_err();
        assert!(matches!(err, ParquetError::NeedMoreData(8)));
    }

    #[test]
    fn test_parse_metadata_corrupt_footer() {
        let data = Bytes::from(vec![1, 2, 3, 4, 5, 6, 7, 8]);
        let reader_result = ParquetMetaDataReader::new().parse_metadata(&data);
        assert_eq!(
            reader_result.unwrap_err().to_string(),
            "Parquet error: Invalid Parquet file. Corrupt footer"
        );
    }

    #[test]
    fn test_parse_metadata_invalid_start() {
        let test_file = Bytes::from(vec![255, 0, 0, 0, b'P', b'A', b'R', b'1']);
        let err = ParquetMetaDataReader::new()
            .parse_metadata(&test_file)
            .unwrap_err();
        assert!(matches!(err, ParquetError::NeedMoreData(263)));
    }

    #[test]
    fn test_metadata_column_orders_parse() {
        // Define simple schema, we do not need to provide logical types.
        let fields = vec![
            Arc::new(
                SchemaType::primitive_type_builder("col1", Type::INT32)
                    .build()
                    .unwrap(),
            ),
            Arc::new(
                SchemaType::primitive_type_builder("col2", Type::FLOAT)
                    .build()
                    .unwrap(),
            ),
        ];
        let schema = SchemaType::group_type_builder("schema")
            .with_fields(fields)
            .build()
            .unwrap();
        let schema_descr = SchemaDescriptor::new(Arc::new(schema));

        let t_column_orders = Some(vec![
            TColumnOrder::TYPEORDER(TypeDefinedOrder::new()),
            TColumnOrder::TYPEORDER(TypeDefinedOrder::new()),
        ]);

        assert_eq!(
            ParquetMetaDataReader::parse_column_orders(t_column_orders, &schema_descr).unwrap(),
            Some(vec![
                ColumnOrder::TYPE_DEFINED_ORDER(SortOrder::SIGNED),
                ColumnOrder::TYPE_DEFINED_ORDER(SortOrder::SIGNED)
            ])
        );

        // Test when no column orders are defined.
        assert_eq!(
            ParquetMetaDataReader::parse_column_orders(None, &schema_descr).unwrap(),
            None
        );
    }

    #[test]
    fn test_metadata_column_orders_len_mismatch() {
        let schema = SchemaType::group_type_builder("schema").build().unwrap();
        let schema_descr = SchemaDescriptor::new(Arc::new(schema));

        let t_column_orders = Some(vec![TColumnOrder::TYPEORDER(TypeDefinedOrder::new())]);

        let res = ParquetMetaDataReader::parse_column_orders(t_column_orders, &schema_descr);
        assert!(res.is_err());
        assert!(format!("{:?}", res.unwrap_err()).contains("Column order length mismatch"));
    }

    #[test]
    fn test_try_parse() {
        let file = get_test_file("alltypes_tiny_pages.parquet");
        let len = file.len() as usize;

        let mut reader = ParquetMetaDataReader::new().with_page_indexes(true);

        let bytes_for_range = |range: Range<usize>| {
            file.get_bytes(range.start as u64, range.end - range.start)
                .unwrap()
        };

        // read entire file
        let bytes = bytes_for_range(0..len);
        reader.try_parse(&bytes).unwrap();
        let metadata = reader.finish().unwrap();
        assert!(metadata.column_index.is_some());
        assert!(metadata.offset_index.is_some());

        // read more than enough of file
        let bytes = bytes_for_range(320000..len);
        reader.try_parse_sized(&bytes, len).unwrap();
        let metadata = reader.finish().unwrap();
        assert!(metadata.column_index.is_some());
        assert!(metadata.offset_index.is_some());

        // exactly enough
        let bytes = bytes_for_range(323583..len);
        reader.try_parse_sized(&bytes, len).unwrap();
        let metadata = reader.finish().unwrap();
        assert!(metadata.column_index.is_some());
        assert!(metadata.offset_index.is_some());

        // not enough for page index
        let bytes = bytes_for_range(323584..len);
        // should fail
        match reader.try_parse_sized(&bytes, len).unwrap_err() {
            // expected error, try again with provided bounds
            ParquetError::NeedMoreData(needed) => {
                let bytes = bytes_for_range(len - needed..len);
                reader.try_parse_sized(&bytes, len).unwrap();
                let metadata = reader.finish().unwrap();
                assert!(metadata.column_index.is_some());
                assert!(metadata.offset_index.is_some());
            }
            _ => panic!("unexpected error"),
        };

        // not enough for file metadata, but keep trying until page indexes are read
        let mut reader = ParquetMetaDataReader::new().with_page_indexes(true);
        let mut bytes = bytes_for_range(452505..len);
        loop {
            match reader.try_parse_sized(&bytes, len) {
                Ok(_) => break,
                Err(ParquetError::NeedMoreData(needed)) => {
                    bytes = bytes_for_range(len - needed..len);
                    if reader.has_metadata() {
                        reader.read_page_indexes_sized(&bytes, len).unwrap();
                        break;
                    }
                }
                _ => panic!("unexpected error"),
            }
        }
        let metadata = reader.finish().unwrap();
        assert!(metadata.column_index.is_some());
        assert!(metadata.offset_index.is_some());

        // not enough for page index but lie about file size
        let bytes = bytes_for_range(323584..len);
        let reader_result = reader.try_parse_sized(&bytes, len - 323584).unwrap_err();
        assert_eq!(
            reader_result.to_string(),
            "EOF: Parquet file too small. Range 323583..452504 is beyond file bounds 130649"
        );

        // not enough for file metadata
        let mut reader = ParquetMetaDataReader::new();
        let bytes = bytes_for_range(452505..len);
        // should fail
        match reader.try_parse_sized(&bytes, len).unwrap_err() {
            // expected error, try again with provided bounds
            ParquetError::NeedMoreData(needed) => {
                let bytes = bytes_for_range(len - needed..len);
                reader.try_parse_sized(&bytes, len).unwrap();
                reader.finish().unwrap();
            }
            _ => panic!("unexpected error"),
        };

        // not enough for file metadata but use try_parse()
        let reader_result = reader.try_parse(&bytes).unwrap_err();
        assert_eq!(
            reader_result.to_string(),
            "EOF: Parquet file too small. Size is 1728 but need 1729"
        );

        // read head of file rather than tail
        let bytes = bytes_for_range(0..1000);
        let reader_result = reader.try_parse_sized(&bytes, len).unwrap_err();
        assert_eq!(
            reader_result.to_string(),
            "Parquet error: Invalid Parquet file. Corrupt footer"
        );

        // lie about file size
        let bytes = bytes_for_range(452510..len);
        let reader_result = reader.try_parse_sized(&bytes, len - 452505).unwrap_err();
        assert_eq!(
            reader_result.to_string(),
            "EOF: Parquet file too small. Size is 1728 but need 1729"
        );
    }
}

#[cfg(all(feature = "async", feature = "arrow", test))]
mod async_tests {
    use super::*;
    use bytes::Bytes;
    use futures::future::BoxFuture;
    use futures::FutureExt;
    use std::fs::File;
    use std::future::Future;
    use std::io::{Read, Seek, SeekFrom};
    use std::ops::Range;
    use std::sync::atomic::{AtomicUsize, Ordering};

    use crate::arrow::async_reader::MetadataFetch;
    use crate::file::reader::Length;
    use crate::util::test_common::file_util::get_test_file;

    struct MetadataFetchFn<F>(F);

    impl<F, Fut> MetadataFetch for MetadataFetchFn<F>
    where
        F: FnMut(Range<usize>) -> Fut + Send,
        Fut: Future<Output = Result<Bytes>> + Send,
    {
        fn fetch(&mut self, range: Range<usize>) -> BoxFuture<'_, Result<Bytes>> {
            async move { self.0(range).await }.boxed()
        }
    }

    fn read_range(file: &mut File, range: Range<usize>) -> Result<Bytes> {
        file.seek(SeekFrom::Start(range.start as _))?;
        let len = range.end - range.start;
        let mut buf = Vec::with_capacity(len);
        file.take(len as _).read_to_end(&mut buf)?;
        Ok(buf.into())
    }

    #[tokio::test]
    async fn test_simple() {
        let mut file = get_test_file("nulls.snappy.parquet");
        let len = file.len() as usize;

        let expected = ParquetMetaDataReader::new()
            .parse_and_finish(&file)
            .unwrap();
        let expected = expected.file_metadata().schema();
        let fetch_count = AtomicUsize::new(0);

        let mut fetch = |range| {
            fetch_count.fetch_add(1, Ordering::SeqCst);
            futures::future::ready(read_range(&mut file, range))
        };

        let input = MetadataFetchFn(&mut fetch);
        let actual = ParquetMetaDataReader::new()
            .load_and_finish(input, len)
            .await
            .unwrap();
        assert_eq!(actual.file_metadata().schema(), expected);
        assert_eq!(fetch_count.load(Ordering::SeqCst), 2);

        // Metadata hint too small - below footer size
        fetch_count.store(0, Ordering::SeqCst);
        let input = MetadataFetchFn(&mut fetch);
        let actual = ParquetMetaDataReader::new()
            .with_prefetch_hint(Some(7))
            .load_and_finish(input, len)
            .await
            .unwrap();
        assert_eq!(actual.file_metadata().schema(), expected);
        assert_eq!(fetch_count.load(Ordering::SeqCst), 2);

        // Metadata hint too small
        fetch_count.store(0, Ordering::SeqCst);
        let input = MetadataFetchFn(&mut fetch);
        let actual = ParquetMetaDataReader::new()
            .with_prefetch_hint(Some(10))
            .load_and_finish(input, len)
            .await
            .unwrap();
        assert_eq!(actual.file_metadata().schema(), expected);
        assert_eq!(fetch_count.load(Ordering::SeqCst), 2);

        // Metadata hint too large
        fetch_count.store(0, Ordering::SeqCst);
        let input = MetadataFetchFn(&mut fetch);
        let actual = ParquetMetaDataReader::new()
            .with_prefetch_hint(Some(500))
            .load_and_finish(input, len)
            .await
            .unwrap();
        assert_eq!(actual.file_metadata().schema(), expected);
        assert_eq!(fetch_count.load(Ordering::SeqCst), 1);

        // Metadata hint exactly correct
        fetch_count.store(0, Ordering::SeqCst);
        let input = MetadataFetchFn(&mut fetch);
        let actual = ParquetMetaDataReader::new()
            .with_prefetch_hint(Some(428))
            .load_and_finish(input, len)
            .await
            .unwrap();
        assert_eq!(actual.file_metadata().schema(), expected);
        assert_eq!(fetch_count.load(Ordering::SeqCst), 1);

        let input = MetadataFetchFn(&mut fetch);
        let err = ParquetMetaDataReader::new()
            .load_and_finish(input, 4)
            .await
            .unwrap_err()
            .to_string();
        assert_eq!(err, "EOF: file size of 4 is less than footer");

        let input = MetadataFetchFn(&mut fetch);
        let err = ParquetMetaDataReader::new()
            .load_and_finish(input, 20)
            .await
            .unwrap_err()
            .to_string();
        assert_eq!(err, "Parquet error: Invalid Parquet file. Corrupt footer");
    }

    #[tokio::test]
    async fn test_page_index() {
        let mut file = get_test_file("alltypes_tiny_pages.parquet");
        let len = file.len() as usize;
        let fetch_count = AtomicUsize::new(0);
        let mut fetch = |range| {
            fetch_count.fetch_add(1, Ordering::SeqCst);
            futures::future::ready(read_range(&mut file, range))
        };

        let f = MetadataFetchFn(&mut fetch);
        let mut loader = ParquetMetaDataReader::new().with_page_indexes(true);
        loader.try_load(f, len).await.unwrap();
        assert_eq!(fetch_count.load(Ordering::SeqCst), 3);
        let metadata = loader.finish().unwrap();
        assert!(metadata.offset_index().is_some() && metadata.column_index().is_some());

        // Prefetch just footer exactly
        fetch_count.store(0, Ordering::SeqCst);
        let f = MetadataFetchFn(&mut fetch);
        let mut loader = ParquetMetaDataReader::new()
            .with_page_indexes(true)
            .with_prefetch_hint(Some(1729));
        loader.try_load(f, len).await.unwrap();
        assert_eq!(fetch_count.load(Ordering::SeqCst), 2);
        let metadata = loader.finish().unwrap();
        assert!(metadata.offset_index().is_some() && metadata.column_index().is_some());

        // Prefetch more than footer but not enough
        fetch_count.store(0, Ordering::SeqCst);
        let f = MetadataFetchFn(&mut fetch);
        let mut loader = ParquetMetaDataReader::new()
            .with_page_indexes(true)
            .with_prefetch_hint(Some(130649));
        loader.try_load(f, len).await.unwrap();
        assert_eq!(fetch_count.load(Ordering::SeqCst), 2);
        let metadata = loader.finish().unwrap();
        assert!(metadata.offset_index().is_some() && metadata.column_index().is_some());

        // Prefetch exactly enough
        fetch_count.store(0, Ordering::SeqCst);
        let f = MetadataFetchFn(&mut fetch);
        let metadata = ParquetMetaDataReader::new()
            .with_page_indexes(true)
            .with_prefetch_hint(Some(130650))
            .load_and_finish(f, len)
            .await
            .unwrap();
        assert_eq!(fetch_count.load(Ordering::SeqCst), 1);
        assert!(metadata.offset_index().is_some() && metadata.column_index().is_some());

        // Prefetch more than enough but less than the entire file
        fetch_count.store(0, Ordering::SeqCst);
        let f = MetadataFetchFn(&mut fetch);
        let metadata = ParquetMetaDataReader::new()
            .with_page_indexes(true)
            .with_prefetch_hint(Some(len - 1000)) // prefetch entire file
            .load_and_finish(f, len)
            .await
            .unwrap();
        assert_eq!(fetch_count.load(Ordering::SeqCst), 1);
        assert!(metadata.offset_index().is_some() && metadata.column_index().is_some());

        // Prefetch the entire file
        fetch_count.store(0, Ordering::SeqCst);
        let f = MetadataFetchFn(&mut fetch);
        let metadata = ParquetMetaDataReader::new()
            .with_page_indexes(true)
            .with_prefetch_hint(Some(len)) // prefetch entire file
            .load_and_finish(f, len)
            .await
            .unwrap();
        assert_eq!(fetch_count.load(Ordering::SeqCst), 1);
        assert!(metadata.offset_index().is_some() && metadata.column_index().is_some());

        // Prefetch more than the entire file
        fetch_count.store(0, Ordering::SeqCst);
        let f = MetadataFetchFn(&mut fetch);
        let metadata = ParquetMetaDataReader::new()
            .with_page_indexes(true)
            .with_prefetch_hint(Some(len + 1000)) // prefetch entire file
            .load_and_finish(f, len)
            .await
            .unwrap();
        assert_eq!(fetch_count.load(Ordering::SeqCst), 1);
        assert!(metadata.offset_index().is_some() && metadata.column_index().is_some());
    }
}<|MERGE_RESOLUTION|>--- conflicted
+++ resolved
@@ -34,11 +34,7 @@
 use crate::file::{FOOTER_SIZE, PARQUET_MAGIC, PARQUET_MAGIC_ENCR_FOOTER};
 use crate::format::{ColumnOrder as TColumnOrder, FileMetaData as TFileMetaData};
 #[cfg(feature = "encryption")]
-<<<<<<< HEAD
 use crate::format::{EncryptionAlgorithm, FileCryptoMetaData as TFileCryptoMetaData, AesGcmV1};
-=======
-use crate::format::{EncryptionAlgorithm, FileCryptoMetaData as TFileCryptoMetaData};
->>>>>>> d1ccf750
 use crate::schema::types;
 use crate::schema::types::SchemaDescriptor;
 use crate::thrift::{TCompactSliceInputProtocol, TSerializable};
@@ -737,7 +733,6 @@
                     t_file_crypto_metadata.encryption_algorithm,
                     file_decryption_properties,
                 )?;
-<<<<<<< HEAD
                 let footer_decryptor = decryptor.get_footer_decryptor()?;
                 let aad_footer = create_footer_aad(decryptor.file_aad())?;
 
@@ -745,13 +740,6 @@
                     footer_decryptor.decrypt(prot.as_slice().as_ref(), aad_footer.as_ref()).map_err(|_| {
                         general_err!("Provided footer key was unable to decrypt parquet footer")
                     })?;
-=======
-                let footer_decryptor = decryptor.get_footer_decryptor();
-                let aad_footer = create_footer_aad(decryptor.file_aad())?;
-
-                decrypted_fmd_buf =
-                    footer_decryptor.decrypt(prot.as_slice().as_ref(), aad_footer.as_ref())?;
->>>>>>> d1ccf750
                 prot = TCompactSliceInputProtocol::new(decrypted_fmd_buf.as_ref());
 
                 file_decryptor = Some(decryptor);
@@ -844,23 +832,14 @@
         EncryptionAlgorithm::AESGCMV1(algo) => {
             let aad_file_unique = algo
                 .aad_file_unique
-<<<<<<< HEAD
-                .unwrap_or_default();
-                // .ok_or_else(|| general_err!("AAD unique file identifier is not set"))?;
-=======
                 .ok_or_else(|| general_err!("AAD unique file identifier is not set"))?;
->>>>>>> d1ccf750
             let aad_prefix: Vec<u8> = algo.aad_prefix.unwrap_or_default();
 
             Ok(FileDecryptor::new(
                 file_decryption_properties,
                 aad_file_unique,
                 aad_prefix,
-<<<<<<< HEAD
-            )?)
-=======
             ))
->>>>>>> d1ccf750
         }
         EncryptionAlgorithm::AESGCMCTRV1(_) => Err(nyi_err!(
             "The AES_GCM_CTR_V1 encryption algorithm is not yet supported"
