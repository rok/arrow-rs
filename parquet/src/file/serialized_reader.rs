// Licensed to the Apache Software Foundation (ASF) under one
// or more contributor license agreements.  See the NOTICE file
// distributed with this work for additional information
// regarding copyright ownership.  The ASF licenses this file
// to you under the Apache License, Version 2.0 (the
// "License"); you may not use this file except in compliance
// with the License.  You may obtain a copy of the License at
//
//   http://www.apache.org/licenses/LICENSE-2.0
//
// Unless required by applicable law or agreed to in writing,
// software distributed under the License is distributed on an
// "AS IS" BASIS, WITHOUT WARRANTIES OR CONDITIONS OF ANY
// KIND, either express or implied.  See the License for the
// specific language governing permissions and limitations
// under the License.

//! Contains implementations of the reader traits FileReader, RowGroupReader and PageReader
//! Also contains implementations of the ChunkReader for files (with buffering) and byte arrays (RAM)

use crate::basic::{Encoding, Type};
use crate::bloom_filter::Sbbf;
use crate::column::page::{Page, PageMetadata, PageReader};
use crate::compression::{create_codec, Codec};
#[cfg(feature = "encryption")]
<<<<<<< HEAD
use crate::encryption::{
    decryption::{read_and_decrypt, CryptoContext},
    modules::{create_page_aad, ModuleType},
};
=======
use crate::encryption::decryption::{read_and_decrypt, CryptoContext};
>>>>>>> d3df0abd
use crate::errors::{ParquetError, Result};
use crate::file::page_index::offset_index::OffsetIndexMetaData;
use crate::file::{
    metadata::*,
    properties::{ReaderProperties, ReaderPropertiesPtr},
    reader::*,
    statistics,
};
use crate::format::{PageHeader, PageLocation, PageType};
use crate::record::reader::RowIter;
use crate::record::Row;
use crate::schema::types::Type as SchemaType;
use crate::thrift::{TCompactSliceInputProtocol, TSerializable};
use bytes::Bytes;
use std::collections::VecDeque;
use std::iter;
use std::{fs::File, io::Read, path::Path, sync::Arc};
use thrift::protocol::TCompactInputProtocol;

impl TryFrom<File> for SerializedFileReader<File> {
    type Error = ParquetError;

    fn try_from(file: File) -> Result<Self> {
        Self::new(file)
    }
}

impl TryFrom<&Path> for SerializedFileReader<File> {
    type Error = ParquetError;

    fn try_from(path: &Path) -> Result<Self> {
        let file = File::open(path)?;
        Self::try_from(file)
    }
}

impl TryFrom<String> for SerializedFileReader<File> {
    type Error = ParquetError;

    fn try_from(path: String) -> Result<Self> {
        Self::try_from(Path::new(&path))
    }
}

impl TryFrom<&str> for SerializedFileReader<File> {
    type Error = ParquetError;

    fn try_from(path: &str) -> Result<Self> {
        Self::try_from(Path::new(&path))
    }
}

/// Conversion into a [`RowIter`]
/// using the full file schema over all row groups.
impl IntoIterator for SerializedFileReader<File> {
    type Item = Result<Row>;
    type IntoIter = RowIter<'static>;

    fn into_iter(self) -> Self::IntoIter {
        RowIter::from_file_into(Box::new(self))
    }
}

// ----------------------------------------------------------------------
// Implementations of file & row group readers

/// A serialized implementation for Parquet [`FileReader`].
pub struct SerializedFileReader<R: ChunkReader> {
    chunk_reader: Arc<R>,
    metadata: Arc<ParquetMetaData>,
    props: ReaderPropertiesPtr,
}

/// A predicate for filtering row groups, invoked with the metadata and index
/// of each row group in the file. Only row groups for which the predicate
/// evaluates to `true` will be scanned
pub type ReadGroupPredicate = Box<dyn FnMut(&RowGroupMetaData, usize) -> bool>;

/// A builder for [`ReadOptions`].
/// For the predicates that are added to the builder,
/// they will be chained using 'AND' to filter the row groups.
#[derive(Default)]
pub struct ReadOptionsBuilder {
    predicates: Vec<ReadGroupPredicate>,
    enable_page_index: bool,
    props: Option<ReaderProperties>,
}

impl ReadOptionsBuilder {
    /// New builder
    pub fn new() -> Self {
        Self::default()
    }

    /// Add a predicate on row group metadata to the reading option,
    /// Filter only row groups that match the predicate criteria
    pub fn with_predicate(mut self, predicate: ReadGroupPredicate) -> Self {
        self.predicates.push(predicate);
        self
    }

    /// Add a range predicate on filtering row groups if their midpoints are within
    /// the Closed-Open range `[start..end) {x | start <= x < end}`
    pub fn with_range(mut self, start: i64, end: i64) -> Self {
        assert!(start < end);
        let predicate = move |rg: &RowGroupMetaData, _: usize| {
            let mid = get_midpoint_offset(rg);
            mid >= start && mid < end
        };
        self.predicates.push(Box::new(predicate));
        self
    }

    /// Enable reading the page index structures described in
    /// "[Column Index] Layout to Support Page Skipping"
    ///
    /// [Column Index]: https://github.com/apache/parquet-format/blob/master/PageIndex.md
    pub fn with_page_index(mut self) -> Self {
        self.enable_page_index = true;
        self
    }

    /// Set the [`ReaderProperties`] configuration.
    pub fn with_reader_properties(mut self, properties: ReaderProperties) -> Self {
        self.props = Some(properties);
        self
    }

    /// Seal the builder and return the read options
    pub fn build(self) -> ReadOptions {
        let props = self
            .props
            .unwrap_or_else(|| ReaderProperties::builder().build());
        ReadOptions {
            predicates: self.predicates,
            enable_page_index: self.enable_page_index,
            props,
        }
    }
}

/// A collection of options for reading a Parquet file.
///
/// Currently, only predicates on row group metadata are supported.
/// All predicates will be chained using 'AND' to filter the row groups.
pub struct ReadOptions {
    predicates: Vec<ReadGroupPredicate>,
    enable_page_index: bool,
    props: ReaderProperties,
}

impl<R: 'static + ChunkReader> SerializedFileReader<R> {
    /// Creates file reader from a Parquet file.
    /// Returns error if Parquet file does not exist or is corrupt.
    pub fn new(chunk_reader: R) -> Result<Self> {
        let metadata = ParquetMetaDataReader::new().parse_and_finish(&chunk_reader)?;
        let props = Arc::new(ReaderProperties::builder().build());
        Ok(Self {
            chunk_reader: Arc::new(chunk_reader),
            metadata: Arc::new(metadata),
            props,
        })
    }

    /// Creates file reader from a Parquet file with read options.
    /// Returns error if Parquet file does not exist or is corrupt.
    pub fn new_with_options(chunk_reader: R, options: ReadOptions) -> Result<Self> {
        let mut metadata_builder = ParquetMetaDataReader::new()
            .parse_and_finish(&chunk_reader)?
            .into_builder();
        let mut predicates = options.predicates;

        // Filter row groups based on the predicates
        for (i, rg_meta) in metadata_builder.take_row_groups().into_iter().enumerate() {
            let mut keep = true;
            for predicate in &mut predicates {
                if !predicate(&rg_meta, i) {
                    keep = false;
                    break;
                }
            }
            if keep {
                metadata_builder = metadata_builder.add_row_group(rg_meta);
            }
        }

        let mut metadata = metadata_builder.build();

        // If page indexes are desired, build them with the filtered set of row groups
        if options.enable_page_index {
            let mut reader =
                ParquetMetaDataReader::new_with_metadata(metadata).with_page_indexes(true);
            reader.read_page_indexes(&chunk_reader)?;
            metadata = reader.finish()?;
        }

        Ok(Self {
            chunk_reader: Arc::new(chunk_reader),
            metadata: Arc::new(metadata),
            props: Arc::new(options.props),
        })
    }
}

/// Get midpoint offset for a row group
fn get_midpoint_offset(meta: &RowGroupMetaData) -> i64 {
    let col = meta.column(0);
    let mut offset = col.data_page_offset();
    if let Some(dic_offset) = col.dictionary_page_offset() {
        if offset > dic_offset {
            offset = dic_offset
        }
    };
    offset + meta.compressed_size() / 2
}

impl<R: 'static + ChunkReader> FileReader for SerializedFileReader<R> {
    fn metadata(&self) -> &ParquetMetaData {
        &self.metadata
    }

    fn num_row_groups(&self) -> usize {
        self.metadata.num_row_groups()
    }

    fn get_row_group(&self, i: usize) -> Result<Box<dyn RowGroupReader + '_>> {
        let row_group_metadata = self.metadata.row_group(i);
        // Row groups should be processed sequentially.
        let props = Arc::clone(&self.props);
        let f = Arc::clone(&self.chunk_reader);
        Ok(Box::new(SerializedRowGroupReader::new(
            f,
            row_group_metadata,
            self.metadata.offset_index().map(|x| x[i].as_slice()),
            props,
        )?))
    }

    fn get_row_iter(&self, projection: Option<SchemaType>) -> Result<RowIter> {
        RowIter::from_file(projection, self)
    }
}

/// A serialized implementation for Parquet [`RowGroupReader`].
pub struct SerializedRowGroupReader<'a, R: ChunkReader> {
    chunk_reader: Arc<R>,
    metadata: &'a RowGroupMetaData,
    offset_index: Option<&'a [OffsetIndexMetaData]>,
    props: ReaderPropertiesPtr,
    bloom_filters: Vec<Option<Sbbf>>,
}

impl<'a, R: ChunkReader> SerializedRowGroupReader<'a, R> {
    /// Creates new row group reader from a file, row group metadata and custom config.
    pub fn new(
        chunk_reader: Arc<R>,
        metadata: &'a RowGroupMetaData,
        offset_index: Option<&'a [OffsetIndexMetaData]>,
        props: ReaderPropertiesPtr,
    ) -> Result<Self> {
        let bloom_filters = if props.read_bloom_filter() {
            metadata
                .columns()
                .iter()
                .map(|col| Sbbf::read_from_column_chunk(col, chunk_reader.clone()))
                .collect::<Result<Vec<_>>>()?
        } else {
            iter::repeat(None).take(metadata.columns().len()).collect()
        };
        Ok(Self {
            chunk_reader,
            metadata,
            offset_index,
            props,
            bloom_filters,
        })
    }
}

impl<R: 'static + ChunkReader> RowGroupReader for SerializedRowGroupReader<'_, R> {
    fn metadata(&self) -> &RowGroupMetaData {
        self.metadata
    }

    fn num_columns(&self) -> usize {
        self.metadata.num_columns()
    }

    // TODO: fix PARQUET-816
    fn get_column_page_reader(&self, i: usize) -> Result<Box<dyn PageReader>> {
        let col = self.metadata.column(i);

        let page_locations = self.offset_index.map(|x| x[i].page_locations.clone());

        let props = Arc::clone(&self.props);
        Ok(Box::new(SerializedPageReader::new_with_properties(
            Arc::clone(&self.chunk_reader),
            col,
            self.metadata.num_rows() as usize,
            page_locations,
            props,
            #[cfg(feature = "encryption")]
            None,
        )?))
    }

    /// get bloom filter for the `i`th column
    fn get_column_bloom_filter(&self, i: usize) -> Option<&Sbbf> {
        self.bloom_filters[i].as_ref()
    }

    fn get_row_iter(&self, projection: Option<SchemaType>) -> Result<RowIter> {
        RowIter::from_row_group(projection, self)
    }
}

/// Reads a [`PageHeader`] from the provided [`Read`]
pub(crate) fn read_page_header<T: Read>(
    input: &mut T,
    #[cfg(feature = "encryption")] crypto_context: Option<Arc<CryptoContext>>,
) -> Result<PageHeader> {
    #[cfg(feature = "encryption")]
    if let Some(crypto_context) = crypto_context {
        let data_decryptor = crypto_context.data_decryptor();
<<<<<<< HEAD

        let module_type = if crypto_context.dictionary_page {
            ModuleType::DictionaryPageHeader
        } else {
            ModuleType::DataPageHeader
        };
        let aad = create_page_aad(
            crypto_context.file_aad(),
            module_type,
            crypto_context.row_group_ordinal,
            crypto_context.column_ordinal,
            crypto_context.page_ordinal,
        )?;
=======
        let aad = crypto_context.create_page_header_aad()?;
>>>>>>> d3df0abd

        let buf = read_and_decrypt(data_decryptor, input, aad.as_ref())?;

        let mut prot = TCompactSliceInputProtocol::new(buf.as_slice());
        let page_header = PageHeader::read_from_in_protocol(&mut prot)?;
        return Ok(page_header);
    }

    let mut prot = TCompactInputProtocol::new(input);
    let page_header = PageHeader::read_from_in_protocol(&mut prot)?;
    Ok(page_header)
}

/// Reads a [`PageHeader`] from the provided [`Read`] returning the number of bytes read.
/// If the page header is encrypted [`CryptoContext`] must be provided.
fn read_page_header_len<T: Read>(
    input: &mut T,
    #[cfg(feature = "encryption")] crypto_context: Option<Arc<CryptoContext>>,
) -> Result<(usize, PageHeader)> {
    /// A wrapper around a [`std::io::Read`] that keeps track of the bytes read
    struct TrackedRead<R> {
        inner: R,
        bytes_read: usize,
    }

    impl<R: Read> Read for TrackedRead<R> {
        fn read(&mut self, buf: &mut [u8]) -> std::io::Result<usize> {
            let v = self.inner.read(buf)?;
            self.bytes_read += v;
            Ok(v)
        }
    }

    let mut tracked = TrackedRead {
        inner: input,
        bytes_read: 0,
    };
    let header = read_page_header(
        &mut tracked,
        #[cfg(feature = "encryption")]
        crypto_context,
    )?;
    Ok((tracked.bytes_read, header))
}

/// Decodes a [`Page`] from the provided `buffer`
pub(crate) fn decode_page(
    page_header: PageHeader,
    buffer: Bytes,
    physical_type: Type,
    decompressor: Option<&mut Box<dyn Codec>>,
    #[cfg(feature = "encryption")] crypto_context: Option<Arc<CryptoContext>>,
) -> Result<Page> {
    // Verify the 32-bit CRC checksum of the page
    #[cfg(feature = "crc")]
    if let Some(expected_crc) = page_header.crc {
        let crc = crc32fast::hash(&buffer);
        if crc != expected_crc as u32 {
            return Err(general_err!("Page CRC checksum mismatch"));
        }
    }

    // When processing data page v2, depending on enabled compression for the
    // page, we should account for uncompressed data ('offset') of
    // repetition and definition levels.
    //
    // We always use 0 offset for other pages other than v2, `true` flag means
    // that compression will be applied if decompressor is defined
    let mut offset: usize = 0;
    let mut can_decompress = true;

    if let Some(ref header_v2) = page_header.data_page_header_v2 {
        offset = (header_v2.definition_levels_byte_length + header_v2.repetition_levels_byte_length)
            as usize;
        // When is_compressed flag is missing the page is considered compressed
        can_decompress = header_v2.is_compressed.unwrap_or(true);
    }

    #[cfg(feature = "encryption")]
<<<<<<< HEAD
    let buffer: Bytes = if crypto_context.is_some() {
        let crypto_context = crypto_context.as_ref().unwrap();
        let decryptor = crypto_context.data_decryptor();
        let module_type = if crypto_context.dictionary_page {
            ModuleType::DictionaryPage
        } else {
            ModuleType::DataPage
        };
        let aad = create_page_aad(
            crypto_context.file_aad(),
            module_type,
            crypto_context.row_group_ordinal,
            crypto_context.column_ordinal,
            crypto_context.page_ordinal,
        )?;
=======
    let buffer: Bytes = if let Some(crypto_context) = crypto_context {
        let decryptor = crypto_context.data_decryptor();
        let aad = crypto_context.create_page_aad()?;
>>>>>>> d3df0abd
        let decrypted = decryptor.decrypt(buffer.as_ref(), &aad)?;
        Bytes::from(decrypted)
    } else {
        buffer
    };

    // TODO: page header could be huge because of statistics. We should set a
    // maximum page header size and abort if that is exceeded.
    let buffer = match decompressor {
        Some(decompressor) if can_decompress => {
            let uncompressed_size = page_header.uncompressed_page_size as usize;

            let mut decompressed = Vec::with_capacity(uncompressed_size);
            let compressed = &buffer.as_ref()[offset..];
            decompressed.extend_from_slice(&buffer.as_ref()[..offset]);
            decompressor.decompress(
                compressed,
                &mut decompressed,
                Some(uncompressed_size - offset),
            )?;

            if decompressed.len() != uncompressed_size {
                return Err(general_err!(
                    "Actual decompressed size doesn't match the expected one ({} vs {})",
                    decompressed.len(),
                    uncompressed_size
                ));
            }

            Bytes::from(decompressed)
        }
        _ => buffer,
    };

    let result = match page_header.type_ {
        PageType::DICTIONARY_PAGE => {
            let dict_header = page_header.dictionary_page_header.as_ref().ok_or_else(|| {
                ParquetError::General("Missing dictionary page header".to_string())
            })?;
            let is_sorted = dict_header.is_sorted.unwrap_or(false);
            Page::DictionaryPage {
                buf: buffer,
                num_values: dict_header.num_values.try_into()?,
                encoding: Encoding::try_from(dict_header.encoding)?,
                is_sorted,
            }
        }
        PageType::DATA_PAGE => {
            let header = page_header
                .data_page_header
                .ok_or_else(|| ParquetError::General("Missing V1 data page header".to_string()))?;
            Page::DataPage {
                buf: buffer,
                num_values: header.num_values.try_into()?,
                encoding: Encoding::try_from(header.encoding)?,
                def_level_encoding: Encoding::try_from(header.definition_level_encoding)?,
                rep_level_encoding: Encoding::try_from(header.repetition_level_encoding)?,
                statistics: statistics::from_thrift(physical_type, header.statistics)?,
            }
        }
        PageType::DATA_PAGE_V2 => {
            let header = page_header
                .data_page_header_v2
                .ok_or_else(|| ParquetError::General("Missing V2 data page header".to_string()))?;
            let is_compressed = header.is_compressed.unwrap_or(true);
            Page::DataPageV2 {
                buf: buffer,
                num_values: header.num_values.try_into()?,
                encoding: Encoding::try_from(header.encoding)?,
                num_nulls: header.num_nulls.try_into()?,
                num_rows: header.num_rows.try_into()?,
                def_levels_byte_len: header.definition_levels_byte_length.try_into()?,
                rep_levels_byte_len: header.repetition_levels_byte_length.try_into()?,
                is_compressed,
                statistics: statistics::from_thrift(physical_type, header.statistics)?,
            }
        }
        _ => {
            // For unknown page type (e.g., INDEX_PAGE), skip and read next.
            unimplemented!("Page type {:?} is not supported", page_header.type_)
        }
    };

    Ok(result)
}

enum SerializedPageReaderState {
    Values {
        /// The current byte offset in the reader
        offset: usize,

        /// The length of the chunk in bytes
        remaining_bytes: usize,

        // If the next page header has already been "peeked", we will cache it and it`s length here
        next_page_header: Option<Box<PageHeader>>,

        /// The index of the data page within this column chunk
        page_ordinal: usize,

        /// Whether the next page is expected to be a dictionary page
        require_dictionary: bool,
    },
    Pages {
        /// Remaining page locations
        page_locations: VecDeque<PageLocation>,
        /// Remaining dictionary location if any
        dictionary_page: Option<PageLocation>,
        /// The total number of rows in this column chunk
        total_rows: usize,
    },
}

/// A serialized implementation for Parquet [`PageReader`].
pub struct SerializedPageReader<R: ChunkReader> {
    /// The chunk reader
    reader: Arc<R>,

    /// The compression codec for this column chunk. Only set for non-PLAIN codec.
    decompressor: Option<Box<dyn Codec>>,

    /// Column chunk type.
    physical_type: Type,

    state: SerializedPageReaderState,

    /// Crypto context carrying objects required for decryption
    #[cfg(feature = "encryption")]
    crypto_context: Option<Arc<CryptoContext>>,
}

impl<R: ChunkReader> SerializedPageReader<R> {
    /// Creates a new serialized page reader from a chunk reader and metadata
    pub fn new(
        reader: Arc<R>,
        meta: &ColumnChunkMetaData,
        total_rows: usize,
        page_locations: Option<Vec<PageLocation>>,
        #[cfg(feature = "encryption")] crypto_context: Option<Arc<CryptoContext>>,
    ) -> Result<Self> {
        let props = Arc::new(ReaderProperties::builder().build());
        SerializedPageReader::new_with_properties(
            reader,
            meta,
            total_rows,
            page_locations,
            props,
            #[cfg(feature = "encryption")]
            crypto_context,
        )
    }

    /// Creates a new serialized page with custom options.
    pub fn new_with_properties(
        reader: Arc<R>,
        meta: &ColumnChunkMetaData,
        total_rows: usize,
        page_locations: Option<Vec<PageLocation>>,
        props: ReaderPropertiesPtr,
        #[cfg(feature = "encryption")] crypto_context: Option<Arc<CryptoContext>>,
    ) -> Result<Self> {
        let decompressor = create_codec(meta.compression(), props.codec_options())?;
        let (start, len) = meta.byte_range();

        let state = match page_locations {
            Some(locations) => {
                let dictionary_page = match locations.first() {
                    Some(dict_offset) if dict_offset.offset as u64 != start => Some(PageLocation {
                        offset: start as i64,
                        compressed_page_size: (dict_offset.offset as u64 - start) as i32,
                        first_row_index: 0,
                    }),
                    _ => None,
                };

                SerializedPageReaderState::Pages {
                    page_locations: locations.into(),
                    dictionary_page,
                    total_rows,
                }
            }
            None => SerializedPageReaderState::Values {
                offset: start as usize,
                remaining_bytes: len as usize,
                next_page_header: None,
                page_ordinal: 0,
                require_dictionary: meta.dictionary_page_offset().is_some(),
            },
        };
        Ok(Self {
            reader,
            decompressor,
            state,
            physical_type: meta.column_type(),
            #[cfg(feature = "encryption")]
            crypto_context,
        })
    }

    /// Similar to `peek_next_page`, but returns the offset of the next page instead of the page metadata.
    /// Unlike page metadata, an offset can uniquely identify a page.
    ///
    /// This is used when we need to read parquet with row-filter, and we don't want to decompress the page twice.
    /// This function allows us to check if the next page is being cached or read previously.
    #[cfg(test)]
    fn peek_next_page_offset(&mut self) -> Result<Option<usize>> {
        match &mut self.state {
            SerializedPageReaderState::Values {
                offset,
                remaining_bytes,
                next_page_header,
                ..
            } => {
                loop {
                    if *remaining_bytes == 0 {
                        return Ok(None);
                    }
                    return if let Some(header) = next_page_header.as_ref() {
                        if let Ok(_page_meta) = PageMetadata::try_from(&**header) {
                            Ok(Some(*offset))
                        } else {
                            // For unknown page type (e.g., INDEX_PAGE), skip and read next.
                            *next_page_header = None;
                            continue;
                        }
                    } else {
                        let mut read = self.reader.get_read(*offset as u64)?;
                        let (header_len, header) = read_page_header_len(
                            &mut read,
                            #[cfg(feature = "encryption")]
                            None,
                        )?;
                        *offset += header_len;
                        *remaining_bytes -= header_len;
                        let page_meta = if let Ok(_page_meta) = PageMetadata::try_from(&header) {
                            Ok(Some(*offset))
                        } else {
                            // For unknown page type (e.g., INDEX_PAGE), skip and read next.
                            continue;
                        };
                        *next_page_header = Some(Box::new(header));
                        page_meta
                    };
                }
            }
            SerializedPageReaderState::Pages {
                page_locations,
                dictionary_page,
                ..
            } => {
                if let Some(page) = dictionary_page {
                    Ok(Some(page.offset as usize))
                } else if let Some(page) = page_locations.front() {
                    Ok(Some(page.offset as usize))
                } else {
                    Ok(None)
                }
            }
        }
    }
}

impl<R: ChunkReader> Iterator for SerializedPageReader<R> {
    type Item = Result<Page>;

    fn next(&mut self) -> Option<Self::Item> {
        self.get_next_page().transpose()
    }
}

fn verify_page_header_len(header_len: usize, remaining_bytes: usize) -> Result<()> {
    if header_len > remaining_bytes {
        return Err(eof_err!("Invalid page header"));
    }
    Ok(())
}

fn verify_page_size(
    compressed_size: i32,
    uncompressed_size: i32,
    remaining_bytes: usize,
) -> Result<()> {
    // The page's compressed size should not exceed the remaining bytes that are
    // available to read. The page's uncompressed size is the expected size
    // after decompression, which can never be negative.
    if compressed_size < 0 || compressed_size as usize > remaining_bytes || uncompressed_size < 0 {
        return Err(eof_err!("Invalid page header"));
    }
    Ok(())
}

impl<R: ChunkReader> PageReader for SerializedPageReader<R> {
    fn get_next_page(&mut self) -> Result<Option<Page>> {
        loop {
            let page = match &mut self.state {
                SerializedPageReaderState::Values {
                    offset,
                    remaining_bytes: remaining,
                    next_page_header,
                    page_ordinal,
                    require_dictionary,
                } => {
                    if *remaining == 0 {
                        return Ok(None);
                    }

                    let mut read = self.reader.get_read(*offset as u64)?;
                    let header = if let Some(header) = next_page_header.take() {
                        *header
                    } else {
                        #[cfg(feature = "encryption")]
                        let crypto_context = page_crypto_context(
                            &self.crypto_context,
                            *page_ordinal,
                            *require_dictionary,
                        )?;
                        let (header_len, header) = read_page_header_len(
                            &mut read,
                            #[cfg(feature = "encryption")]
                            crypto_context,
                        )?;
                        verify_page_header_len(header_len, *remaining)?;
                        *offset += header_len;
                        *remaining -= header_len;
                        header
                    };
                    verify_page_size(
                        header.compressed_page_size,
                        header.uncompressed_page_size,
                        *remaining,
                    )?;
                    let data_len = header.compressed_page_size as usize;
                    *offset += data_len;
                    *remaining -= data_len;

                    if header.type_ == PageType::INDEX_PAGE {
                        continue;
                    }

                    let mut buffer = Vec::with_capacity(data_len);
                    let read = read.take(data_len as u64).read_to_end(&mut buffer)?;

                    if read != data_len {
                        return Err(eof_err!(
                            "Expected to read {} bytes of page, read only {}",
                            data_len,
                            read
                        ));
                    }

                    #[cfg(feature = "encryption")]
                    let crypto_context = page_crypto_context(
                        &self.crypto_context,
                        *page_ordinal,
                        *require_dictionary,
                    )?;
                    let page = decode_page(
                        header,
                        Bytes::from(buffer),
                        self.physical_type,
                        self.decompressor.as_mut(),
                        #[cfg(feature = "encryption")]
                        crypto_context,
                    )?;
                    if page.is_data_page() {
                        *page_ordinal += 1;
                    } else if page.is_dictionary_page() {
                        *require_dictionary = false;
                    }
                    page
                }
                SerializedPageReaderState::Pages {
                    page_locations,
                    dictionary_page,
                    ..
                } => {
                    let front = match dictionary_page
                        .take()
                        .or_else(|| page_locations.pop_front())
                    {
                        Some(front) => front,
                        None => return Ok(None),
                    };

                    let page_len = front.compressed_page_size as usize;

                    let buffer = self.reader.get_bytes(front.offset as u64, page_len)?;

                    let mut prot = TCompactSliceInputProtocol::new(buffer.as_ref());
                    let header = PageHeader::read_from_in_protocol(&mut prot)?;
                    let offset = buffer.len() - prot.as_slice().len();

                    let bytes = buffer.slice(offset..);
                    decode_page(
                        header,
                        bytes,
                        self.physical_type,
                        self.decompressor.as_mut(),
                        #[cfg(feature = "encryption")]
                        None,
                    )?
                }
            };

            return Ok(Some(page));
        }
    }

    fn peek_next_page(&mut self) -> Result<Option<PageMetadata>> {
        match &mut self.state {
            SerializedPageReaderState::Values {
                offset,
                remaining_bytes,
                next_page_header,
                ..
            } => {
                loop {
                    if *remaining_bytes == 0 {
                        return Ok(None);
                    }
                    return if let Some(header) = next_page_header.as_ref() {
                        if let Ok(page_meta) = (&**header).try_into() {
                            Ok(Some(page_meta))
                        } else {
                            // For unknown page type (e.g., INDEX_PAGE), skip and read next.
                            *next_page_header = None;
                            continue;
                        }
                    } else {
                        let mut read = self.reader.get_read(*offset as u64)?;
                        let (header_len, header) = read_page_header_len(
                            &mut read,
                            #[cfg(feature = "encryption")]
                            None,
                        )?;
                        verify_page_header_len(header_len, *remaining_bytes)?;
                        *offset += header_len;
                        *remaining_bytes -= header_len;
                        let page_meta = if let Ok(page_meta) = (&header).try_into() {
                            Ok(Some(page_meta))
                        } else {
                            // For unknown page type (e.g., INDEX_PAGE), skip and read next.
                            continue;
                        };
                        *next_page_header = Some(Box::new(header));
                        page_meta
                    };
                }
            }
            SerializedPageReaderState::Pages {
                page_locations,
                dictionary_page,
                total_rows,
            } => {
                if dictionary_page.is_some() {
                    Ok(Some(PageMetadata {
                        num_rows: None,
                        num_levels: None,
                        is_dict: true,
                    }))
                } else if let Some(page) = page_locations.front() {
                    let next_rows = page_locations
                        .get(1)
                        .map(|x| x.first_row_index as usize)
                        .unwrap_or(*total_rows);

                    Ok(Some(PageMetadata {
                        num_rows: Some(next_rows - page.first_row_index as usize),
                        num_levels: None,
                        is_dict: false,
                    }))
                } else {
                    Ok(None)
                }
            }
        }
    }

    fn skip_next_page(&mut self) -> Result<()> {
        match &mut self.state {
            SerializedPageReaderState::Values {
                offset,
                remaining_bytes,
                next_page_header,
                ..
            } => {
                if let Some(buffered_header) = next_page_header.take() {
                    verify_page_size(
                        buffered_header.compressed_page_size,
                        buffered_header.uncompressed_page_size,
                        *remaining_bytes,
                    )?;
                    // The next page header has already been peeked, so just advance the offset
                    *offset += buffered_header.compressed_page_size as usize;
                    *remaining_bytes -= buffered_header.compressed_page_size as usize;
                } else {
                    let mut read = self.reader.get_read(*offset as u64)?;
                    let (header_len, header) = read_page_header_len(
                        &mut read,
                        #[cfg(feature = "encryption")]
                        None,
                    )?;
                    verify_page_header_len(header_len, *remaining_bytes)?;
                    verify_page_size(
                        header.compressed_page_size,
                        header.uncompressed_page_size,
                        *remaining_bytes,
                    )?;
                    let data_page_size = header.compressed_page_size as usize;
                    *offset += header_len + data_page_size;
                    *remaining_bytes -= header_len + data_page_size;
                }
                Ok(())
            }
            SerializedPageReaderState::Pages { page_locations, .. } => {
                page_locations.pop_front();

                Ok(())
            }
        }
    }

    fn at_record_boundary(&mut self) -> Result<bool> {
        match &mut self.state {
            SerializedPageReaderState::Values { .. } => Ok(self.peek_next_page()?.is_none()),
            SerializedPageReaderState::Pages { .. } => Ok(true),
        }
    }
}

#[cfg(feature = "encryption")]
fn page_crypto_context(
    crypto_context: &Option<Arc<CryptoContext>>,
    page_ordinal: usize,
    dictionary_page: bool,
) -> Result<Option<Arc<CryptoContext>>> {
    Ok(crypto_context.as_ref().map(|c| {
        Arc::new(if dictionary_page {
            c.for_dictionary_page()
        } else {
            c.with_page_ordinal(page_ordinal)
        })
    }))
}

#[cfg(test)]
mod tests {
    use std::collections::HashSet;

    use bytes::Buf;

    use crate::file::properties::{EnabledStatistics, WriterProperties};
    use crate::format::BoundaryOrder;

    use crate::basic::{self, ColumnOrder};
    use crate::column::reader::ColumnReader;
    use crate::data_type::private::ParquetValueType;
    use crate::data_type::{AsBytes, FixedLenByteArrayType, Int32Type};
    use crate::file::page_index::index::{Index, NativeIndex};
    use crate::file::page_index::index_reader::{read_columns_indexes, read_offset_indexes};
    use crate::file::writer::SerializedFileWriter;
    use crate::record::RowAccessor;
    use crate::schema::parser::parse_message_type;
    use crate::util::test_common::file_util::{get_test_file, get_test_path};

    use super::*;

    #[test]
    fn test_cursor_and_file_has_the_same_behaviour() {
        let mut buf: Vec<u8> = Vec::new();
        get_test_file("alltypes_plain.parquet")
            .read_to_end(&mut buf)
            .unwrap();
        let cursor = Bytes::from(buf);
        let read_from_cursor = SerializedFileReader::new(cursor).unwrap();

        let test_file = get_test_file("alltypes_plain.parquet");
        let read_from_file = SerializedFileReader::new(test_file).unwrap();

        let file_iter = read_from_file.get_row_iter(None).unwrap();
        let cursor_iter = read_from_cursor.get_row_iter(None).unwrap();

        for (a, b) in file_iter.zip(cursor_iter) {
            assert_eq!(a.unwrap(), b.unwrap())
        }
    }

    #[test]
    fn test_file_reader_try_from() {
        // Valid file path
        let test_file = get_test_file("alltypes_plain.parquet");
        let test_path_buf = get_test_path("alltypes_plain.parquet");
        let test_path = test_path_buf.as_path();
        let test_path_str = test_path.to_str().unwrap();

        let reader = SerializedFileReader::try_from(test_file);
        assert!(reader.is_ok());

        let reader = SerializedFileReader::try_from(test_path);
        assert!(reader.is_ok());

        let reader = SerializedFileReader::try_from(test_path_str);
        assert!(reader.is_ok());

        let reader = SerializedFileReader::try_from(test_path_str.to_string());
        assert!(reader.is_ok());

        // Invalid file path
        let test_path = Path::new("invalid.parquet");
        let test_path_str = test_path.to_str().unwrap();

        let reader = SerializedFileReader::try_from(test_path);
        assert!(reader.is_err());

        let reader = SerializedFileReader::try_from(test_path_str);
        assert!(reader.is_err());

        let reader = SerializedFileReader::try_from(test_path_str.to_string());
        assert!(reader.is_err());
    }

    #[test]
    fn test_file_reader_into_iter() {
        let path = get_test_path("alltypes_plain.parquet");
        let reader = SerializedFileReader::try_from(path.as_path()).unwrap();
        let iter = reader.into_iter();
        let values: Vec<_> = iter.flat_map(|x| x.unwrap().get_int(0)).collect();

        assert_eq!(values, &[4, 5, 6, 7, 2, 3, 0, 1]);
    }

    #[test]
    fn test_file_reader_into_iter_project() {
        let path = get_test_path("alltypes_plain.parquet");
        let reader = SerializedFileReader::try_from(path.as_path()).unwrap();
        let schema = "message schema { OPTIONAL INT32 id; }";
        let proj = parse_message_type(schema).ok();
        let iter = reader.into_iter().project(proj).unwrap();
        let values: Vec<_> = iter.flat_map(|x| x.unwrap().get_int(0)).collect();

        assert_eq!(values, &[4, 5, 6, 7, 2, 3, 0, 1]);
    }

    #[test]
    fn test_reuse_file_chunk() {
        // This test covers the case of maintaining the correct start position in a file
        // stream for each column reader after initializing and moving to the next one
        // (without necessarily reading the entire column).
        let test_file = get_test_file("alltypes_plain.parquet");
        let reader = SerializedFileReader::new(test_file).unwrap();
        let row_group = reader.get_row_group(0).unwrap();

        let mut page_readers = Vec::new();
        for i in 0..row_group.num_columns() {
            page_readers.push(row_group.get_column_page_reader(i).unwrap());
        }

        // Now buffer each col reader, we do not expect any failures like:
        // General("underlying Thrift error: end of file")
        for mut page_reader in page_readers {
            assert!(page_reader.get_next_page().is_ok());
        }
    }

    #[test]
    fn test_file_reader() {
        let test_file = get_test_file("alltypes_plain.parquet");
        let reader_result = SerializedFileReader::new(test_file);
        assert!(reader_result.is_ok());
        let reader = reader_result.unwrap();

        // Test contents in Parquet metadata
        let metadata = reader.metadata();
        assert_eq!(metadata.num_row_groups(), 1);

        // Test contents in file metadata
        let file_metadata = metadata.file_metadata();
        assert!(file_metadata.created_by().is_some());
        assert_eq!(
            file_metadata.created_by().unwrap(),
            "impala version 1.3.0-INTERNAL (build 8a48ddb1eff84592b3fc06bc6f51ec120e1fffc9)"
        );
        assert!(file_metadata.key_value_metadata().is_none());
        assert_eq!(file_metadata.num_rows(), 8);
        assert_eq!(file_metadata.version(), 1);
        assert_eq!(file_metadata.column_orders(), None);

        // Test contents in row group metadata
        let row_group_metadata = metadata.row_group(0);
        assert_eq!(row_group_metadata.num_columns(), 11);
        assert_eq!(row_group_metadata.num_rows(), 8);
        assert_eq!(row_group_metadata.total_byte_size(), 671);
        // Check each column order
        for i in 0..row_group_metadata.num_columns() {
            assert_eq!(file_metadata.column_order(i), ColumnOrder::UNDEFINED);
        }

        // Test row group reader
        let row_group_reader_result = reader.get_row_group(0);
        assert!(row_group_reader_result.is_ok());
        let row_group_reader: Box<dyn RowGroupReader> = row_group_reader_result.unwrap();
        assert_eq!(
            row_group_reader.num_columns(),
            row_group_metadata.num_columns()
        );
        assert_eq!(
            row_group_reader.metadata().total_byte_size(),
            row_group_metadata.total_byte_size()
        );

        // Test page readers
        // TODO: test for every column
        let page_reader_0_result = row_group_reader.get_column_page_reader(0);
        assert!(page_reader_0_result.is_ok());
        let mut page_reader_0: Box<dyn PageReader> = page_reader_0_result.unwrap();
        let mut page_count = 0;
        while let Ok(Some(page)) = page_reader_0.get_next_page() {
            let is_expected_page = match page {
                Page::DictionaryPage {
                    buf,
                    num_values,
                    encoding,
                    is_sorted,
                } => {
                    assert_eq!(buf.len(), 32);
                    assert_eq!(num_values, 8);
                    assert_eq!(encoding, Encoding::PLAIN_DICTIONARY);
                    assert!(!is_sorted);
                    true
                }
                Page::DataPage {
                    buf,
                    num_values,
                    encoding,
                    def_level_encoding,
                    rep_level_encoding,
                    statistics,
                } => {
                    assert_eq!(buf.len(), 11);
                    assert_eq!(num_values, 8);
                    assert_eq!(encoding, Encoding::PLAIN_DICTIONARY);
                    assert_eq!(def_level_encoding, Encoding::RLE);
                    #[allow(deprecated)]
                    let expected_rep_level_encoding = Encoding::BIT_PACKED;
                    assert_eq!(rep_level_encoding, expected_rep_level_encoding);
                    assert!(statistics.is_none());
                    true
                }
                _ => false,
            };
            assert!(is_expected_page);
            page_count += 1;
        }
        assert_eq!(page_count, 2);
    }

    #[test]
    fn test_file_reader_datapage_v2() {
        let test_file = get_test_file("datapage_v2.snappy.parquet");
        let reader_result = SerializedFileReader::new(test_file);
        assert!(reader_result.is_ok());
        let reader = reader_result.unwrap();

        // Test contents in Parquet metadata
        let metadata = reader.metadata();
        assert_eq!(metadata.num_row_groups(), 1);

        // Test contents in file metadata
        let file_metadata = metadata.file_metadata();
        assert!(file_metadata.created_by().is_some());
        assert_eq!(
            file_metadata.created_by().unwrap(),
            "parquet-mr version 1.8.1 (build 4aba4dae7bb0d4edbcf7923ae1339f28fd3f7fcf)"
        );
        assert!(file_metadata.key_value_metadata().is_some());
        assert_eq!(
            file_metadata.key_value_metadata().to_owned().unwrap().len(),
            1
        );

        assert_eq!(file_metadata.num_rows(), 5);
        assert_eq!(file_metadata.version(), 1);
        assert_eq!(file_metadata.column_orders(), None);

        let row_group_metadata = metadata.row_group(0);

        // Check each column order
        for i in 0..row_group_metadata.num_columns() {
            assert_eq!(file_metadata.column_order(i), ColumnOrder::UNDEFINED);
        }

        // Test row group reader
        let row_group_reader_result = reader.get_row_group(0);
        assert!(row_group_reader_result.is_ok());
        let row_group_reader: Box<dyn RowGroupReader> = row_group_reader_result.unwrap();
        assert_eq!(
            row_group_reader.num_columns(),
            row_group_metadata.num_columns()
        );
        assert_eq!(
            row_group_reader.metadata().total_byte_size(),
            row_group_metadata.total_byte_size()
        );

        // Test page readers
        // TODO: test for every column
        let page_reader_0_result = row_group_reader.get_column_page_reader(0);
        assert!(page_reader_0_result.is_ok());
        let mut page_reader_0: Box<dyn PageReader> = page_reader_0_result.unwrap();
        let mut page_count = 0;
        while let Ok(Some(page)) = page_reader_0.get_next_page() {
            let is_expected_page = match page {
                Page::DictionaryPage {
                    buf,
                    num_values,
                    encoding,
                    is_sorted,
                } => {
                    assert_eq!(buf.len(), 7);
                    assert_eq!(num_values, 1);
                    assert_eq!(encoding, Encoding::PLAIN);
                    assert!(!is_sorted);
                    true
                }
                Page::DataPageV2 {
                    buf,
                    num_values,
                    encoding,
                    num_nulls,
                    num_rows,
                    def_levels_byte_len,
                    rep_levels_byte_len,
                    is_compressed,
                    statistics,
                } => {
                    assert_eq!(buf.len(), 4);
                    assert_eq!(num_values, 5);
                    assert_eq!(encoding, Encoding::RLE_DICTIONARY);
                    assert_eq!(num_nulls, 1);
                    assert_eq!(num_rows, 5);
                    assert_eq!(def_levels_byte_len, 2);
                    assert_eq!(rep_levels_byte_len, 0);
                    assert!(is_compressed);
                    assert!(statistics.is_some());
                    true
                }
                _ => false,
            };
            assert!(is_expected_page);
            page_count += 1;
        }
        assert_eq!(page_count, 2);
    }

    fn get_serialized_page_reader<R: ChunkReader>(
        file_reader: &SerializedFileReader<R>,
        row_group: usize,
        column: usize,
    ) -> Result<SerializedPageReader<R>> {
        let row_group = {
            let row_group_metadata = file_reader.metadata.row_group(row_group);
            let props = Arc::clone(&file_reader.props);
            let f = Arc::clone(&file_reader.chunk_reader);
            SerializedRowGroupReader::new(
                f,
                row_group_metadata,
                file_reader
                    .metadata
                    .offset_index()
                    .map(|x| x[row_group].as_slice()),
                props,
            )?
        };

        let col = row_group.metadata.column(column);

        let page_locations = row_group
            .offset_index
            .map(|x| x[column].page_locations.clone());

        let props = Arc::clone(&row_group.props);
        SerializedPageReader::new_with_properties(
            Arc::clone(&row_group.chunk_reader),
            col,
            row_group.metadata.num_rows() as usize,
            page_locations,
            props,
            #[cfg(feature = "encryption")]
            None,
        )
    }

    #[test]
    fn test_peek_next_page_offset_matches_actual() -> Result<()> {
        let test_file = get_test_file("alltypes_plain.parquet");
        let reader = SerializedFileReader::new(test_file)?;

        let mut offset_set = HashSet::new();
        let num_row_groups = reader.metadata.num_row_groups();
        for row_group in 0..num_row_groups {
            let num_columns = reader.metadata.row_group(row_group).num_columns();
            for column in 0..num_columns {
                let mut page_reader = get_serialized_page_reader(&reader, row_group, column)?;

                while let Ok(Some(page_offset)) = page_reader.peek_next_page_offset() {
                    match &page_reader.state {
                        SerializedPageReaderState::Pages {
                            page_locations,
                            dictionary_page,
                            ..
                        } => {
                            if let Some(page) = dictionary_page {
                                assert_eq!(page.offset as usize, page_offset);
                            } else if let Some(page) = page_locations.front() {
                                assert_eq!(page.offset as usize, page_offset);
                            } else {
                                unreachable!()
                            }
                        }
                        SerializedPageReaderState::Values {
                            offset,
                            next_page_header,
                            ..
                        } => {
                            assert!(next_page_header.is_some());
                            assert_eq!(*offset, page_offset);
                        }
                    }
                    let page = page_reader.get_next_page()?;
                    assert!(page.is_some());
                    let newly_inserted = offset_set.insert(page_offset);
                    assert!(newly_inserted);
                }
            }
        }

        Ok(())
    }

    #[test]
    fn test_page_iterator() {
        let file = get_test_file("alltypes_plain.parquet");
        let file_reader = Arc::new(SerializedFileReader::new(file).unwrap());

        let mut page_iterator = FilePageIterator::new(0, file_reader.clone()).unwrap();

        // read first page
        let page = page_iterator.next();
        assert!(page.is_some());
        assert!(page.unwrap().is_ok());

        // reach end of file
        let page = page_iterator.next();
        assert!(page.is_none());

        let row_group_indices = Box::new(0..1);
        let mut page_iterator =
            FilePageIterator::with_row_groups(0, row_group_indices, file_reader).unwrap();

        // read first page
        let page = page_iterator.next();
        assert!(page.is_some());
        assert!(page.unwrap().is_ok());

        // reach end of file
        let page = page_iterator.next();
        assert!(page.is_none());
    }

    #[test]
    fn test_file_reader_key_value_metadata() {
        let file = get_test_file("binary.parquet");
        let file_reader = Arc::new(SerializedFileReader::new(file).unwrap());

        let metadata = file_reader
            .metadata
            .file_metadata()
            .key_value_metadata()
            .unwrap();

        assert_eq!(metadata.len(), 3);

        assert_eq!(metadata[0].key, "parquet.proto.descriptor");

        assert_eq!(metadata[1].key, "writer.model.name");
        assert_eq!(metadata[1].value, Some("protobuf".to_owned()));

        assert_eq!(metadata[2].key, "parquet.proto.class");
        assert_eq!(metadata[2].value, Some("foo.baz.Foobaz$Event".to_owned()));
    }

    #[test]
    fn test_file_reader_optional_metadata() {
        // file with optional metadata: bloom filters, encoding stats, column index and offset index.
        let file = get_test_file("data_index_bloom_encoding_stats.parquet");
        let file_reader = Arc::new(SerializedFileReader::new(file).unwrap());

        let row_group_metadata = file_reader.metadata.row_group(0);
        let col0_metadata = row_group_metadata.column(0);

        // test optional bloom filter offset
        assert_eq!(col0_metadata.bloom_filter_offset().unwrap(), 192);

        // test page encoding stats
        let page_encoding_stats = &col0_metadata.page_encoding_stats().unwrap()[0];

        assert_eq!(page_encoding_stats.page_type, basic::PageType::DATA_PAGE);
        assert_eq!(page_encoding_stats.encoding, Encoding::PLAIN);
        assert_eq!(page_encoding_stats.count, 1);

        // test optional column index offset
        assert_eq!(col0_metadata.column_index_offset().unwrap(), 156);
        assert_eq!(col0_metadata.column_index_length().unwrap(), 25);

        // test optional offset index offset
        assert_eq!(col0_metadata.offset_index_offset().unwrap(), 181);
        assert_eq!(col0_metadata.offset_index_length().unwrap(), 11);
    }

    #[test]
    fn test_file_reader_with_no_filter() -> Result<()> {
        let test_file = get_test_file("alltypes_plain.parquet");
        let origin_reader = SerializedFileReader::new(test_file)?;
        // test initial number of row groups
        let metadata = origin_reader.metadata();
        assert_eq!(metadata.num_row_groups(), 1);
        Ok(())
    }

    #[test]
    fn test_file_reader_filter_row_groups_with_predicate() -> Result<()> {
        let test_file = get_test_file("alltypes_plain.parquet");
        let read_options = ReadOptionsBuilder::new()
            .with_predicate(Box::new(|_, _| false))
            .build();
        let reader = SerializedFileReader::new_with_options(test_file, read_options)?;
        let metadata = reader.metadata();
        assert_eq!(metadata.num_row_groups(), 0);
        Ok(())
    }

    #[test]
    fn test_file_reader_filter_row_groups_with_range() -> Result<()> {
        let test_file = get_test_file("alltypes_plain.parquet");
        let origin_reader = SerializedFileReader::new(test_file)?;
        // test initial number of row groups
        let metadata = origin_reader.metadata();
        assert_eq!(metadata.num_row_groups(), 1);
        let mid = get_midpoint_offset(metadata.row_group(0));

        let test_file = get_test_file("alltypes_plain.parquet");
        let read_options = ReadOptionsBuilder::new().with_range(0, mid + 1).build();
        let reader = SerializedFileReader::new_with_options(test_file, read_options)?;
        let metadata = reader.metadata();
        assert_eq!(metadata.num_row_groups(), 1);

        let test_file = get_test_file("alltypes_plain.parquet");
        let read_options = ReadOptionsBuilder::new().with_range(0, mid).build();
        let reader = SerializedFileReader::new_with_options(test_file, read_options)?;
        let metadata = reader.metadata();
        assert_eq!(metadata.num_row_groups(), 0);
        Ok(())
    }

    #[test]
    fn test_file_reader_filter_row_groups_and_range() -> Result<()> {
        let test_file = get_test_file("alltypes_tiny_pages.parquet");
        let origin_reader = SerializedFileReader::new(test_file)?;
        let metadata = origin_reader.metadata();
        let mid = get_midpoint_offset(metadata.row_group(0));

        // true, true predicate
        let test_file = get_test_file("alltypes_tiny_pages.parquet");
        let read_options = ReadOptionsBuilder::new()
            .with_page_index()
            .with_predicate(Box::new(|_, _| true))
            .with_range(mid, mid + 1)
            .build();
        let reader = SerializedFileReader::new_with_options(test_file, read_options)?;
        let metadata = reader.metadata();
        assert_eq!(metadata.num_row_groups(), 1);
        assert_eq!(metadata.column_index().unwrap().len(), 1);
        assert_eq!(metadata.offset_index().unwrap().len(), 1);

        // true, false predicate
        let test_file = get_test_file("alltypes_tiny_pages.parquet");
        let read_options = ReadOptionsBuilder::new()
            .with_page_index()
            .with_predicate(Box::new(|_, _| true))
            .with_range(0, mid)
            .build();
        let reader = SerializedFileReader::new_with_options(test_file, read_options)?;
        let metadata = reader.metadata();
        assert_eq!(metadata.num_row_groups(), 0);
        assert!(metadata.column_index().is_none());
        assert!(metadata.offset_index().is_none());

        // false, true predicate
        let test_file = get_test_file("alltypes_tiny_pages.parquet");
        let read_options = ReadOptionsBuilder::new()
            .with_page_index()
            .with_predicate(Box::new(|_, _| false))
            .with_range(mid, mid + 1)
            .build();
        let reader = SerializedFileReader::new_with_options(test_file, read_options)?;
        let metadata = reader.metadata();
        assert_eq!(metadata.num_row_groups(), 0);
        assert!(metadata.column_index().is_none());
        assert!(metadata.offset_index().is_none());

        // false, false predicate
        let test_file = get_test_file("alltypes_tiny_pages.parquet");
        let read_options = ReadOptionsBuilder::new()
            .with_page_index()
            .with_predicate(Box::new(|_, _| false))
            .with_range(0, mid)
            .build();
        let reader = SerializedFileReader::new_with_options(test_file, read_options)?;
        let metadata = reader.metadata();
        assert_eq!(metadata.num_row_groups(), 0);
        assert!(metadata.column_index().is_none());
        assert!(metadata.offset_index().is_none());
        Ok(())
    }

    #[test]
    fn test_file_reader_invalid_metadata() {
        let data = [
            255, 172, 1, 0, 50, 82, 65, 73, 1, 0, 0, 0, 169, 168, 168, 162, 87, 255, 16, 0, 0, 0,
            80, 65, 82, 49,
        ];
        let ret = SerializedFileReader::new(Bytes::copy_from_slice(&data));
        assert_eq!(
            ret.err().unwrap().to_string(),
            "Parquet error: Could not parse metadata: bad data"
        );
    }

    #[test]
    // Use java parquet-tools get below pageIndex info
    // !```
    // parquet-tools column-index ./data_index_bloom_encoding_stats.parquet
    // row group 0:
    // column index for column String:
    // Boundary order: ASCENDING
    // page-0  :
    // null count                 min                                  max
    // 0                          Hello                                today
    //
    // offset index for column String:
    // page-0   :
    // offset   compressed size       first row index
    // 4               152                     0
    ///```
    //
    fn test_page_index_reader() {
        let test_file = get_test_file("data_index_bloom_encoding_stats.parquet");
        let builder = ReadOptionsBuilder::new();
        //enable read page index
        let options = builder.with_page_index().build();
        let reader_result = SerializedFileReader::new_with_options(test_file, options);
        let reader = reader_result.unwrap();

        // Test contents in Parquet metadata
        let metadata = reader.metadata();
        assert_eq!(metadata.num_row_groups(), 1);

        let column_index = metadata.column_index().unwrap();

        // only one row group
        assert_eq!(column_index.len(), 1);
        let index = if let Index::BYTE_ARRAY(index) = &column_index[0][0] {
            index
        } else {
            unreachable!()
        };

        assert_eq!(index.boundary_order, BoundaryOrder::ASCENDING);
        let index_in_pages = &index.indexes;

        //only one page group
        assert_eq!(index_in_pages.len(), 1);

        let page0 = &index_in_pages[0];
        let min = page0.min.as_ref().unwrap();
        let max = page0.max.as_ref().unwrap();
        assert_eq!(b"Hello", min.as_bytes());
        assert_eq!(b"today", max.as_bytes());

        let offset_indexes = metadata.offset_index().unwrap();
        // only one row group
        assert_eq!(offset_indexes.len(), 1);
        let offset_index = &offset_indexes[0];
        let page_offset = &offset_index[0].page_locations()[0];

        assert_eq!(4, page_offset.offset);
        assert_eq!(152, page_offset.compressed_page_size);
        assert_eq!(0, page_offset.first_row_index);
    }

    #[test]
    fn test_page_index_reader_out_of_order() {
        let test_file = get_test_file("alltypes_tiny_pages_plain.parquet");
        let options = ReadOptionsBuilder::new().with_page_index().build();
        let reader = SerializedFileReader::new_with_options(test_file, options).unwrap();
        let metadata = reader.metadata();

        let test_file = get_test_file("alltypes_tiny_pages_plain.parquet");
        let columns = metadata.row_group(0).columns();
        let reversed: Vec<_> = columns.iter().cloned().rev().collect();

        let a = read_columns_indexes(&test_file, columns).unwrap().unwrap();
        let mut b = read_columns_indexes(&test_file, &reversed)
            .unwrap()
            .unwrap();
        b.reverse();
        assert_eq!(a, b);

        let a = read_offset_indexes(&test_file, columns).unwrap().unwrap();
        let mut b = read_offset_indexes(&test_file, &reversed).unwrap().unwrap();
        b.reverse();
        assert_eq!(a, b);
    }

    #[test]
    fn test_page_index_reader_all_type() {
        let test_file = get_test_file("alltypes_tiny_pages_plain.parquet");
        let builder = ReadOptionsBuilder::new();
        //enable read page index
        let options = builder.with_page_index().build();
        let reader_result = SerializedFileReader::new_with_options(test_file, options);
        let reader = reader_result.unwrap();

        // Test contents in Parquet metadata
        let metadata = reader.metadata();
        assert_eq!(metadata.num_row_groups(), 1);

        let column_index = metadata.column_index().unwrap();
        let row_group_offset_indexes = &metadata.offset_index().unwrap()[0];

        // only one row group
        assert_eq!(column_index.len(), 1);
        let row_group_metadata = metadata.row_group(0);

        //col0->id: INT32 UNCOMPRESSED DO:0 FPO:4 SZ:37325/37325/1.00 VC:7300 ENC:BIT_PACKED,RLE,PLAIN ST:[min: 0, max: 7299, num_nulls: 0]
        assert!(!&column_index[0][0].is_sorted());
        let boundary_order = &column_index[0][0].get_boundary_order();
        assert!(boundary_order.is_some());
        matches!(boundary_order.unwrap(), BoundaryOrder::UNORDERED);
        if let Index::INT32(index) = &column_index[0][0] {
            check_native_page_index(
                index,
                325,
                get_row_group_min_max_bytes(row_group_metadata, 0),
                BoundaryOrder::UNORDERED,
            );
            assert_eq!(row_group_offset_indexes[0].page_locations.len(), 325);
        } else {
            unreachable!()
        };
        //col1->bool_col:BOOLEAN UNCOMPRESSED DO:0 FPO:37329 SZ:3022/3022/1.00 VC:7300 ENC:BIT_PACKED,RLE,PLAIN ST:[min: false, max: true, num_nulls: 0]
        assert!(&column_index[0][1].is_sorted());
        if let Index::BOOLEAN(index) = &column_index[0][1] {
            assert_eq!(index.indexes.len(), 82);
            assert_eq!(row_group_offset_indexes[1].page_locations.len(), 82);
        } else {
            unreachable!()
        };
        //col2->tinyint_col: INT32 UNCOMPRESSED DO:0 FPO:40351 SZ:37325/37325/1.00 VC:7300 ENC:BIT_PACKED,RLE,PLAIN ST:[min: 0, max: 9, num_nulls: 0]
        assert!(&column_index[0][2].is_sorted());
        if let Index::INT32(index) = &column_index[0][2] {
            check_native_page_index(
                index,
                325,
                get_row_group_min_max_bytes(row_group_metadata, 2),
                BoundaryOrder::ASCENDING,
            );
            assert_eq!(row_group_offset_indexes[2].page_locations.len(), 325);
        } else {
            unreachable!()
        };
        //col4->smallint_col: INT32 UNCOMPRESSED DO:0 FPO:77676 SZ:37325/37325/1.00 VC:7300 ENC:BIT_PACKED,RLE,PLAIN ST:[min: 0, max: 9, num_nulls: 0]
        assert!(&column_index[0][3].is_sorted());
        if let Index::INT32(index) = &column_index[0][3] {
            check_native_page_index(
                index,
                325,
                get_row_group_min_max_bytes(row_group_metadata, 3),
                BoundaryOrder::ASCENDING,
            );
            assert_eq!(row_group_offset_indexes[3].page_locations.len(), 325);
        } else {
            unreachable!()
        };
        //col5->smallint_col: INT32 UNCOMPRESSED DO:0 FPO:77676 SZ:37325/37325/1.00 VC:7300 ENC:BIT_PACKED,RLE,PLAIN ST:[min: 0, max: 9, num_nulls: 0]
        assert!(&column_index[0][4].is_sorted());
        if let Index::INT32(index) = &column_index[0][4] {
            check_native_page_index(
                index,
                325,
                get_row_group_min_max_bytes(row_group_metadata, 4),
                BoundaryOrder::ASCENDING,
            );
            assert_eq!(row_group_offset_indexes[4].page_locations.len(), 325);
        } else {
            unreachable!()
        };
        //col6->bigint_col: INT64 UNCOMPRESSED DO:0 FPO:152326 SZ:71598/71598/1.00 VC:7300 ENC:BIT_PACKED,RLE,PLAIN ST:[min: 0, max: 90, num_nulls: 0]
        assert!(!&column_index[0][5].is_sorted());
        if let Index::INT64(index) = &column_index[0][5] {
            check_native_page_index(
                index,
                528,
                get_row_group_min_max_bytes(row_group_metadata, 5),
                BoundaryOrder::UNORDERED,
            );
            assert_eq!(row_group_offset_indexes[5].page_locations.len(), 528);
        } else {
            unreachable!()
        };
        //col7->float_col: FLOAT UNCOMPRESSED DO:0 FPO:223924 SZ:37325/37325/1.00 VC:7300 ENC:BIT_PACKED,RLE,PLAIN ST:[min: -0.0, max: 9.9, num_nulls: 0]
        assert!(&column_index[0][6].is_sorted());
        if let Index::FLOAT(index) = &column_index[0][6] {
            check_native_page_index(
                index,
                325,
                get_row_group_min_max_bytes(row_group_metadata, 6),
                BoundaryOrder::ASCENDING,
            );
            assert_eq!(row_group_offset_indexes[6].page_locations.len(), 325);
        } else {
            unreachable!()
        };
        //col8->double_col: DOUBLE UNCOMPRESSED DO:0 FPO:261249 SZ:71598/71598/1.00 VC:7300 ENC:BIT_PACKED,RLE,PLAIN ST:[min: -0.0, max: 90.89999999999999, num_nulls: 0]
        assert!(!&column_index[0][7].is_sorted());
        if let Index::DOUBLE(index) = &column_index[0][7] {
            check_native_page_index(
                index,
                528,
                get_row_group_min_max_bytes(row_group_metadata, 7),
                BoundaryOrder::UNORDERED,
            );
            assert_eq!(row_group_offset_indexes[7].page_locations.len(), 528);
        } else {
            unreachable!()
        };
        //col9->date_string_col: BINARY UNCOMPRESSED DO:0 FPO:332847 SZ:111948/111948/1.00 VC:7300 ENC:BIT_PACKED,RLE,PLAIN ST:[min: 01/01/09, max: 12/31/10, num_nulls: 0]
        assert!(!&column_index[0][8].is_sorted());
        if let Index::BYTE_ARRAY(index) = &column_index[0][8] {
            check_native_page_index(
                index,
                974,
                get_row_group_min_max_bytes(row_group_metadata, 8),
                BoundaryOrder::UNORDERED,
            );
            assert_eq!(row_group_offset_indexes[8].page_locations.len(), 974);
        } else {
            unreachable!()
        };
        //col10->string_col: BINARY UNCOMPRESSED DO:0 FPO:444795 SZ:45298/45298/1.00 VC:7300 ENC:BIT_PACKED,RLE,PLAIN ST:[min: 0, max: 9, num_nulls: 0]
        assert!(&column_index[0][9].is_sorted());
        if let Index::BYTE_ARRAY(index) = &column_index[0][9] {
            check_native_page_index(
                index,
                352,
                get_row_group_min_max_bytes(row_group_metadata, 9),
                BoundaryOrder::ASCENDING,
            );
            assert_eq!(row_group_offset_indexes[9].page_locations.len(), 352);
        } else {
            unreachable!()
        };
        //col11->timestamp_col: INT96 UNCOMPRESSED DO:0 FPO:490093 SZ:111948/111948/1.00 VC:7300 ENC:BIT_PACKED,RLE,PLAIN ST:[num_nulls: 0, min/max not defined]
        //Notice: min_max values for each page for this col not exits.
        assert!(!&column_index[0][10].is_sorted());
        if let Index::NONE = &column_index[0][10] {
            assert_eq!(row_group_offset_indexes[10].page_locations.len(), 974);
        } else {
            unreachable!()
        };
        //col12->year: INT32 UNCOMPRESSED DO:0 FPO:602041 SZ:37325/37325/1.00 VC:7300 ENC:BIT_PACKED,RLE,PLAIN ST:[min: 2009, max: 2010, num_nulls: 0]
        assert!(&column_index[0][11].is_sorted());
        if let Index::INT32(index) = &column_index[0][11] {
            check_native_page_index(
                index,
                325,
                get_row_group_min_max_bytes(row_group_metadata, 11),
                BoundaryOrder::ASCENDING,
            );
            assert_eq!(row_group_offset_indexes[11].page_locations.len(), 325);
        } else {
            unreachable!()
        };
        //col13->month: INT32 UNCOMPRESSED DO:0 FPO:639366 SZ:37325/37325/1.00 VC:7300 ENC:BIT_PACKED,RLE,PLAIN ST:[min: 1, max: 12, num_nulls: 0]
        assert!(!&column_index[0][12].is_sorted());
        if let Index::INT32(index) = &column_index[0][12] {
            check_native_page_index(
                index,
                325,
                get_row_group_min_max_bytes(row_group_metadata, 12),
                BoundaryOrder::UNORDERED,
            );
            assert_eq!(row_group_offset_indexes[12].page_locations.len(), 325);
        } else {
            unreachable!()
        };
    }

    fn check_native_page_index<T: ParquetValueType>(
        row_group_index: &NativeIndex<T>,
        page_size: usize,
        min_max: (&[u8], &[u8]),
        boundary_order: BoundaryOrder,
    ) {
        assert_eq!(row_group_index.indexes.len(), page_size);
        assert_eq!(row_group_index.boundary_order, boundary_order);
        row_group_index.indexes.iter().all(|x| {
            x.min.as_ref().unwrap() >= &T::try_from_le_slice(min_max.0).unwrap()
                && x.max.as_ref().unwrap() <= &T::try_from_le_slice(min_max.1).unwrap()
        });
    }

    fn get_row_group_min_max_bytes(r: &RowGroupMetaData, col_num: usize) -> (&[u8], &[u8]) {
        let statistics = r.column(col_num).statistics().unwrap();
        (
            statistics.min_bytes_opt().unwrap_or_default(),
            statistics.max_bytes_opt().unwrap_or_default(),
        )
    }

    #[test]
    fn test_skip_page_with_offset_index() {
        let test_file = get_test_file("alltypes_tiny_pages_plain.parquet");
        let builder = ReadOptionsBuilder::new();
        //enable read page index
        let options = builder.with_page_index().build();
        let reader_result = SerializedFileReader::new_with_options(test_file, options);
        let reader = reader_result.unwrap();

        let row_group_reader = reader.get_row_group(0).unwrap();

        //use 'int_col', Boundary order: ASCENDING, total 325 pages.
        let mut column_page_reader = row_group_reader.get_column_page_reader(4).unwrap();

        let mut vec = vec![];

        for i in 0..325 {
            if i % 2 == 0 {
                vec.push(column_page_reader.get_next_page().unwrap().unwrap());
            } else {
                column_page_reader.skip_next_page().unwrap();
            }
        }
        //check read all pages.
        assert!(column_page_reader.peek_next_page().unwrap().is_none());
        assert!(column_page_reader.get_next_page().unwrap().is_none());

        assert_eq!(vec.len(), 163);
    }

    #[test]
    fn test_skip_page_without_offset_index() {
        let test_file = get_test_file("alltypes_tiny_pages_plain.parquet");

        // use default SerializedFileReader without read offsetIndex
        let reader_result = SerializedFileReader::new(test_file);
        let reader = reader_result.unwrap();

        let row_group_reader = reader.get_row_group(0).unwrap();

        //use 'int_col', Boundary order: ASCENDING, total 325 pages.
        let mut column_page_reader = row_group_reader.get_column_page_reader(4).unwrap();

        let mut vec = vec![];

        for i in 0..325 {
            if i % 2 == 0 {
                vec.push(column_page_reader.get_next_page().unwrap().unwrap());
            } else {
                column_page_reader.peek_next_page().unwrap().unwrap();
                column_page_reader.skip_next_page().unwrap();
            }
        }
        //check read all pages.
        assert!(column_page_reader.peek_next_page().unwrap().is_none());
        assert!(column_page_reader.get_next_page().unwrap().is_none());

        assert_eq!(vec.len(), 163);
    }

    #[test]
    fn test_peek_page_with_dictionary_page() {
        let test_file = get_test_file("alltypes_tiny_pages.parquet");
        let builder = ReadOptionsBuilder::new();
        //enable read page index
        let options = builder.with_page_index().build();
        let reader_result = SerializedFileReader::new_with_options(test_file, options);
        let reader = reader_result.unwrap();
        let row_group_reader = reader.get_row_group(0).unwrap();

        //use 'string_col', Boundary order: UNORDERED, total 352 data ages and 1 dictionary page.
        let mut column_page_reader = row_group_reader.get_column_page_reader(9).unwrap();

        let mut vec = vec![];

        let meta = column_page_reader.peek_next_page().unwrap().unwrap();
        assert!(meta.is_dict);
        let page = column_page_reader.get_next_page().unwrap().unwrap();
        assert!(matches!(page.page_type(), basic::PageType::DICTIONARY_PAGE));

        for i in 0..352 {
            let meta = column_page_reader.peek_next_page().unwrap().unwrap();
            // have checked with `parquet-tools column-index   -c string_col  ./alltypes_tiny_pages.parquet`
            // page meta has two scenarios(21, 20) of num_rows expect last page has 11 rows.
            if i != 351 {
                assert!((meta.num_rows == Some(21)) || (meta.num_rows == Some(20)));
            } else {
                // last page first row index is 7290, total row count is 7300
                // because first row start with zero, last page row count should be 10.
                assert_eq!(meta.num_rows, Some(10));
            }
            assert!(!meta.is_dict);
            vec.push(meta);
            let page = column_page_reader.get_next_page().unwrap().unwrap();
            assert!(matches!(page.page_type(), basic::PageType::DATA_PAGE));
        }

        //check read all pages.
        assert!(column_page_reader.peek_next_page().unwrap().is_none());
        assert!(column_page_reader.get_next_page().unwrap().is_none());

        assert_eq!(vec.len(), 352);
    }

    #[test]
    fn test_peek_page_with_dictionary_page_without_offset_index() {
        let test_file = get_test_file("alltypes_tiny_pages.parquet");

        let reader_result = SerializedFileReader::new(test_file);
        let reader = reader_result.unwrap();
        let row_group_reader = reader.get_row_group(0).unwrap();

        //use 'string_col', Boundary order: UNORDERED, total 352 data ages and 1 dictionary page.
        let mut column_page_reader = row_group_reader.get_column_page_reader(9).unwrap();

        let mut vec = vec![];

        let meta = column_page_reader.peek_next_page().unwrap().unwrap();
        assert!(meta.is_dict);
        let page = column_page_reader.get_next_page().unwrap().unwrap();
        assert!(matches!(page.page_type(), basic::PageType::DICTIONARY_PAGE));

        for i in 0..352 {
            let meta = column_page_reader.peek_next_page().unwrap().unwrap();
            // have checked with `parquet-tools column-index   -c string_col  ./alltypes_tiny_pages.parquet`
            // page meta has two scenarios(21, 20) of num_rows expect last page has 11 rows.
            if i != 351 {
                assert!((meta.num_levels == Some(21)) || (meta.num_levels == Some(20)));
            } else {
                // last page first row index is 7290, total row count is 7300
                // because first row start with zero, last page row count should be 10.
                assert_eq!(meta.num_levels, Some(10));
            }
            assert!(!meta.is_dict);
            vec.push(meta);
            let page = column_page_reader.get_next_page().unwrap().unwrap();
            assert!(matches!(page.page_type(), basic::PageType::DATA_PAGE));
        }

        //check read all pages.
        assert!(column_page_reader.peek_next_page().unwrap().is_none());
        assert!(column_page_reader.get_next_page().unwrap().is_none());

        assert_eq!(vec.len(), 352);
    }

    #[test]
    fn test_fixed_length_index() {
        let message_type = "
        message test_schema {
          OPTIONAL FIXED_LEN_BYTE_ARRAY (11) value (DECIMAL(25,2));
        }
        ";

        let schema = parse_message_type(message_type).unwrap();
        let mut out = Vec::with_capacity(1024);
        let mut writer =
            SerializedFileWriter::new(&mut out, Arc::new(schema), Default::default()).unwrap();

        let mut r = writer.next_row_group().unwrap();
        let mut c = r.next_column().unwrap().unwrap();
        c.typed::<FixedLenByteArrayType>()
            .write_batch(
                &[vec![0; 11].into(), vec![5; 11].into(), vec![3; 11].into()],
                Some(&[1, 1, 0, 1]),
                None,
            )
            .unwrap();
        c.close().unwrap();
        r.close().unwrap();
        writer.close().unwrap();

        let b = Bytes::from(out);
        let options = ReadOptionsBuilder::new().with_page_index().build();
        let reader = SerializedFileReader::new_with_options(b, options).unwrap();
        let index = reader.metadata().column_index().unwrap();

        // 1 row group
        assert_eq!(index.len(), 1);
        let c = &index[0];
        // 1 column
        assert_eq!(c.len(), 1);

        match &c[0] {
            Index::FIXED_LEN_BYTE_ARRAY(v) => {
                assert_eq!(v.indexes.len(), 1);
                let page_idx = &v.indexes[0];
                assert_eq!(page_idx.null_count.unwrap(), 1);
                assert_eq!(page_idx.min.as_ref().unwrap().as_ref(), &[0; 11]);
                assert_eq!(page_idx.max.as_ref().unwrap().as_ref(), &[5; 11]);
            }
            _ => unreachable!(),
        }
    }

    #[test]
    fn test_multi_gz() {
        let file = get_test_file("concatenated_gzip_members.parquet");
        let reader = SerializedFileReader::new(file).unwrap();
        let row_group_reader = reader.get_row_group(0).unwrap();
        match row_group_reader.get_column_reader(0).unwrap() {
            ColumnReader::Int64ColumnReader(mut reader) => {
                let mut buffer = Vec::with_capacity(1024);
                let mut def_levels = Vec::with_capacity(1024);
                let (num_records, num_values, num_levels) = reader
                    .read_records(1024, Some(&mut def_levels), None, &mut buffer)
                    .unwrap();

                assert_eq!(num_records, 513);
                assert_eq!(num_values, 513);
                assert_eq!(num_levels, 513);

                let expected: Vec<i64> = (1..514).collect();
                assert_eq!(&buffer, &expected);
            }
            _ => unreachable!(),
        }
    }

    #[test]
    fn test_byte_stream_split_extended() {
        let path = format!(
            "{}/byte_stream_split_extended.gzip.parquet",
            arrow::util::test_util::parquet_test_data(),
        );
        let file = File::open(path).unwrap();
        let reader = Box::new(SerializedFileReader::new(file).expect("Failed to create reader"));

        // Use full schema as projected schema
        let mut iter = reader
            .get_row_iter(None)
            .expect("Failed to create row iterator");

        let mut start = 0;
        let end = reader.metadata().file_metadata().num_rows();

        let check_row = |row: Result<Row, ParquetError>| {
            assert!(row.is_ok());
            let r = row.unwrap();
            assert_eq!(r.get_float16(0).unwrap(), r.get_float16(1).unwrap());
            assert_eq!(r.get_float(2).unwrap(), r.get_float(3).unwrap());
            assert_eq!(r.get_double(4).unwrap(), r.get_double(5).unwrap());
            assert_eq!(r.get_int(6).unwrap(), r.get_int(7).unwrap());
            assert_eq!(r.get_long(8).unwrap(), r.get_long(9).unwrap());
            assert_eq!(r.get_bytes(10).unwrap(), r.get_bytes(11).unwrap());
            assert_eq!(r.get_decimal(12).unwrap(), r.get_decimal(13).unwrap());
        };

        while start < end {
            match iter.next() {
                Some(row) => check_row(row),
                None => break,
            };
            start += 1;
        }
    }

    #[test]
    fn test_filtered_rowgroup_metadata() {
        let message_type = "
            message test_schema {
                REQUIRED INT32 a;
            }
        ";
        let schema = Arc::new(parse_message_type(message_type).unwrap());
        let props = Arc::new(
            WriterProperties::builder()
                .set_statistics_enabled(EnabledStatistics::Page)
                .build(),
        );
        let mut file: File = tempfile::tempfile().unwrap();
        let mut file_writer = SerializedFileWriter::new(&mut file, schema, props).unwrap();
        let data = [1, 2, 3, 4, 5];

        // write 5 row groups
        for idx in 0..5 {
            let data_i: Vec<i32> = data.iter().map(|x| x * (idx + 1)).collect();
            let mut row_group_writer = file_writer.next_row_group().unwrap();
            if let Some(mut writer) = row_group_writer.next_column().unwrap() {
                writer
                    .typed::<Int32Type>()
                    .write_batch(data_i.as_slice(), None, None)
                    .unwrap();
                writer.close().unwrap();
            }
            row_group_writer.close().unwrap();
            file_writer.flushed_row_groups();
        }
        let file_metadata = file_writer.close().unwrap();

        assert_eq!(file_metadata.num_rows, 25);
        assert_eq!(file_metadata.row_groups.len(), 5);

        // read only the 3rd row group
        let read_options = ReadOptionsBuilder::new()
            .with_page_index()
            .with_predicate(Box::new(|rgmeta, _| rgmeta.ordinal().unwrap_or(0) == 2))
            .build();
        let reader =
            SerializedFileReader::new_with_options(file.try_clone().unwrap(), read_options)
                .unwrap();
        let metadata = reader.metadata();

        // check we got the expected row group
        assert_eq!(metadata.num_row_groups(), 1);
        assert_eq!(metadata.row_group(0).ordinal(), Some(2));

        // check we only got the relevant page indexes
        assert!(metadata.column_index().is_some());
        assert!(metadata.offset_index().is_some());
        assert_eq!(metadata.column_index().unwrap().len(), 1);
        assert_eq!(metadata.offset_index().unwrap().len(), 1);
        let col_idx = metadata.column_index().unwrap();
        let off_idx = metadata.offset_index().unwrap();
        let col_stats = metadata.row_group(0).column(0).statistics().unwrap();
        let pg_idx = &col_idx[0][0];
        let off_idx_i = &off_idx[0][0];

        // test that we got the index matching the row group
        match pg_idx {
            Index::INT32(int_idx) => {
                let min = col_stats.min_bytes_opt().unwrap().get_i32_le();
                let max = col_stats.max_bytes_opt().unwrap().get_i32_le();
                assert_eq!(int_idx.indexes[0].min(), Some(min).as_ref());
                assert_eq!(int_idx.indexes[0].max(), Some(max).as_ref());
            }
            _ => panic!("wrong stats type"),
        }

        // check offset index matches too
        assert_eq!(
            off_idx_i.page_locations[0].offset,
            metadata.row_group(0).column(0).data_page_offset()
        );

        // read non-contiguous row groups
        let read_options = ReadOptionsBuilder::new()
            .with_page_index()
            .with_predicate(Box::new(|rgmeta, _| rgmeta.ordinal().unwrap_or(0) % 2 == 1))
            .build();
        let reader =
            SerializedFileReader::new_with_options(file.try_clone().unwrap(), read_options)
                .unwrap();
        let metadata = reader.metadata();

        // check we got the expected row groups
        assert_eq!(metadata.num_row_groups(), 2);
        assert_eq!(metadata.row_group(0).ordinal(), Some(1));
        assert_eq!(metadata.row_group(1).ordinal(), Some(3));

        // check we only got the relevant page indexes
        assert!(metadata.column_index().is_some());
        assert!(metadata.offset_index().is_some());
        assert_eq!(metadata.column_index().unwrap().len(), 2);
        assert_eq!(metadata.offset_index().unwrap().len(), 2);
        let col_idx = metadata.column_index().unwrap();
        let off_idx = metadata.offset_index().unwrap();

        for (i, col_idx_i) in col_idx.iter().enumerate().take(metadata.num_row_groups()) {
            let col_stats = metadata.row_group(i).column(0).statistics().unwrap();
            let pg_idx = &col_idx_i[0];
            let off_idx_i = &off_idx[i][0];

            // test that we got the index matching the row group
            match pg_idx {
                Index::INT32(int_idx) => {
                    let min = col_stats.min_bytes_opt().unwrap().get_i32_le();
                    let max = col_stats.max_bytes_opt().unwrap().get_i32_le();
                    assert_eq!(int_idx.indexes[0].min(), Some(min).as_ref());
                    assert_eq!(int_idx.indexes[0].max(), Some(max).as_ref());
                }
                _ => panic!("wrong stats type"),
            }

            // check offset index matches too
            assert_eq!(
                off_idx_i.page_locations[0].offset,
                metadata.row_group(i).column(0).data_page_offset()
            );
        }
    }
}<|MERGE_RESOLUTION|>--- conflicted
+++ resolved
@@ -23,14 +23,7 @@
 use crate::column::page::{Page, PageMetadata, PageReader};
 use crate::compression::{create_codec, Codec};
 #[cfg(feature = "encryption")]
-<<<<<<< HEAD
-use crate::encryption::{
-    decryption::{read_and_decrypt, CryptoContext},
-    modules::{create_page_aad, ModuleType},
-};
-=======
 use crate::encryption::decryption::{read_and_decrypt, CryptoContext};
->>>>>>> d3df0abd
 use crate::errors::{ParquetError, Result};
 use crate::file::page_index::offset_index::OffsetIndexMetaData;
 use crate::file::{
@@ -355,23 +348,7 @@
     #[cfg(feature = "encryption")]
     if let Some(crypto_context) = crypto_context {
         let data_decryptor = crypto_context.data_decryptor();
-<<<<<<< HEAD
-
-        let module_type = if crypto_context.dictionary_page {
-            ModuleType::DictionaryPageHeader
-        } else {
-            ModuleType::DataPageHeader
-        };
-        let aad = create_page_aad(
-            crypto_context.file_aad(),
-            module_type,
-            crypto_context.row_group_ordinal,
-            crypto_context.column_ordinal,
-            crypto_context.page_ordinal,
-        )?;
-=======
         let aad = crypto_context.create_page_header_aad()?;
->>>>>>> d3df0abd
 
         let buf = read_and_decrypt(data_decryptor, input, aad.as_ref())?;
 
@@ -451,27 +428,9 @@
     }
 
     #[cfg(feature = "encryption")]
-<<<<<<< HEAD
-    let buffer: Bytes = if crypto_context.is_some() {
-        let crypto_context = crypto_context.as_ref().unwrap();
-        let decryptor = crypto_context.data_decryptor();
-        let module_type = if crypto_context.dictionary_page {
-            ModuleType::DictionaryPage
-        } else {
-            ModuleType::DataPage
-        };
-        let aad = create_page_aad(
-            crypto_context.file_aad(),
-            module_type,
-            crypto_context.row_group_ordinal,
-            crypto_context.column_ordinal,
-            crypto_context.page_ordinal,
-        )?;
-=======
     let buffer: Bytes = if let Some(crypto_context) = crypto_context {
         let decryptor = crypto_context.data_decryptor();
         let aad = crypto_context.create_page_aad()?;
->>>>>>> d3df0abd
         let decrypted = decryptor.decrypt(buffer.as_ref(), &aad)?;
         Bytes::from(decrypted)
     } else {
